﻿<?xml version="1.0" encoding="utf-8"?>
<Project ToolsVersion="4.0" xmlns="http://schemas.microsoft.com/developer/msbuild/2003">
  <ItemGroup>
    <Filter Include="Resources">
      <UniqueIdentifier>{df139398-6d5d-4bd5-8abe-b509b102f5d8}</UniqueIdentifier>
    </Filter>
    <Filter Include="ThirdParty">
      <UniqueIdentifier>{cda95767-f353-4a6b-a124-73632e61028a}</UniqueIdentifier>
    </Filter>
    <Filter Include="ThirdParty\minizip">
      <UniqueIdentifier>{1abe710c-3c36-484c-b2a5-881c29a051c2}</UniqueIdentifier>
    </Filter>
    <Filter Include="Resources\langs">
      <UniqueIdentifier>{67311646-a8af-4626-976d-0a5733bf90e8}</UniqueIdentifier>
    </Filter>
    <Filter Include="SourceFiles">
      <UniqueIdentifier>{4FC737F1-C7A5-4376-A066-2A32D752A2FF}</UniqueIdentifier>
      <Extensions>cpp;cxx;c;def</Extensions>
    </Filter>
    <Filter Include="SourceFiles\window">
      <UniqueIdentifier>{0192d4a5-ecf0-4076-937a-d3a08443e543}</UniqueIdentifier>
    </Filter>
    <Filter Include="SourceFiles\overview">
      <UniqueIdentifier>{ddcc5634-90e7-4815-ba86-a3db539f4774}</UniqueIdentifier>
    </Filter>
    <Filter Include="SourceFiles\mtproto">
      <UniqueIdentifier>{d01d021a-d92f-4ac3-9155-6d297fffe596}</UniqueIdentifier>
    </Filter>
    <Filter Include="SourceFiles\serialize">
      <UniqueIdentifier>{e9244e0a-a3ae-43dc-8a72-fd7d14cee20b}</UniqueIdentifier>
    </Filter>
    <Filter Include="SourceFiles\intro">
      <UniqueIdentifier>{08a48c4d-2526-4578-ad4b-db659e4eec8d}</UniqueIdentifier>
    </Filter>
    <Filter Include="SourceFiles\inline_bots">
      <UniqueIdentifier>{da3d0334-a011-41dd-a8e0-9b701afacfb3}</UniqueIdentifier>
    </Filter>
    <Filter Include="SourceFiles\history">
      <UniqueIdentifier>{39b5a449-928d-4add-9610-95c03878d52f}</UniqueIdentifier>
    </Filter>
    <Filter Include="SourceFiles\dialogs">
      <UniqueIdentifier>{405e59c2-0800-4f73-b975-1749c8c36e87}</UniqueIdentifier>
    </Filter>
    <Filter Include="SourceFiles\core">
      <UniqueIdentifier>{162feb92-08a4-4abf-9936-79c389d4fcb9}</UniqueIdentifier>
    </Filter>
    <Filter Include="SourceFiles\boxes">
      <UniqueIdentifier>{65fcb834-0002-4007-80c2-8bd6cbc63c93}</UniqueIdentifier>
    </Filter>
    <Filter Include="SourceFiles\ui">
      <UniqueIdentifier>{93203856-b459-49ec-8097-689d0feda013}</UniqueIdentifier>
    </Filter>
    <Filter Include="SourceFiles\ui\toast">
      <UniqueIdentifier>{815de139-ef13-45d6-a131-a3556eefae55}</UniqueIdentifier>
    </Filter>
    <Filter Include="SourceFiles\ui\buttons">
      <UniqueIdentifier>{24292a88-6707-4070-b2d2-8b53acd5cdd0}</UniqueIdentifier>
    </Filter>
    <Filter Include="SourceFiles\ui\text">
      <UniqueIdentifier>{850c3d13-024a-4ef3-a6b7-b546e67cca48}</UniqueIdentifier>
    </Filter>
    <Filter Include="GeneratedFiles">
      <UniqueIdentifier>{71ED8ED8-ACB9-4CE9-BBE1-E00B30144E11}</UniqueIdentifier>
      <Extensions>moc;h;cpp</Extensions>
      <SourceControlFiles>False</SourceControlFiles>
    </Filter>
    <Filter Include="GeneratedFiles\Debug">
      <UniqueIdentifier>{4e5e8958-0a60-4117-8701-cbd387932d83}</UniqueIdentifier>
      <Extensions>cpp;moc</Extensions>
      <SourceControlFiles>False</SourceControlFiles>
    </Filter>
    <Filter Include="GeneratedFiles\Release">
      <UniqueIdentifier>{9c05f518-3867-45cb-b08c-19c0d32151c7}</UniqueIdentifier>
      <Extensions>cpp;moc</Extensions>
      <SourceControlFiles>False</SourceControlFiles>
    </Filter>
    <Filter Include="GeneratedFiles\Deploy">
      <UniqueIdentifier>{8a7cc1a8-8332-4937-967f-3a04725db75d}</UniqueIdentifier>
      <Extensions>cpp;moc</Extensions>
      <SourceControlFiles>False</SourceControlFiles>
    </Filter>
    <Filter Include="GeneratedFiles\styles">
      <UniqueIdentifier>{3397dfda-79f1-4a4c-940b-be26b001baf5}</UniqueIdentifier>
    </Filter>
    <Filter Include="SourceFiles\ui\style">
      <UniqueIdentifier>{58dd7db6-06a2-4076-964d-aec4e106c8c8}</UniqueIdentifier>
    </Filter>
    <Filter Include="OtherPlatforms">
      <UniqueIdentifier>{9d7bbb7d-817b-4f19-a719-74e674bdc84b}</UniqueIdentifier>
    </Filter>
    <Filter Include="Resources\winrc">
      <UniqueIdentifier>{6b33ddc0-a7e2-4961-81dc-e1b5de2e2c60}</UniqueIdentifier>
    </Filter>
  </ItemGroup>
  <ItemGroup>
    <ClCompile Include="SourceFiles\main.cpp">
      <Filter>SourceFiles</Filter>
    </ClCompile>
    <ClCompile Include="SourceFiles\stdafx.cpp">
      <Filter>SourceFiles</Filter>
    </ClCompile>
    <ClCompile Include="SourceFiles\logs.cpp">
      <Filter>SourceFiles</Filter>
    </ClCompile>
    <ClCompile Include="SourceFiles\application.cpp">
      <Filter>SourceFiles</Filter>
    </ClCompile>
    <ClCompile Include="GeneratedFiles\qrc_telegram.cpp">
      <Filter>GeneratedFiles</Filter>
    </ClCompile>
    <ClCompile Include="GeneratedFiles\qrc_telegram_emojis.cpp">
      <Filter>GeneratedFiles</Filter>
    </ClCompile>
    <ClCompile Include="GeneratedFiles\qrc_telegram_wnd.cpp">
      <Filter>GeneratedFiles</Filter>
    </ClCompile>
    <ClCompile Include="SourceFiles\mainwidget.cpp">
      <Filter>SourceFiles</Filter>
    </ClCompile>
    <ClCompile Include="SourceFiles\app.cpp">
      <Filter>SourceFiles</Filter>
    </ClCompile>
    <ClCompile Include="SourceFiles\dialogswidget.cpp">
      <Filter>SourceFiles</Filter>
    </ClCompile>
    <ClCompile Include="SourceFiles\history.cpp">
      <Filter>SourceFiles</Filter>
    </ClCompile>
    <ClCompile Include="SourceFiles\historywidget.cpp">
      <Filter>SourceFiles</Filter>
    </ClCompile>
    <ClCompile Include="SourceFiles\layerwidget.cpp">
      <Filter>SourceFiles</Filter>
    </ClCompile>
    <ClCompile Include="SourceFiles\localimageloader.cpp">
      <Filter>SourceFiles</Filter>
    </ClCompile>
    <ClCompile Include="SourceFiles\fileuploader.cpp">
      <Filter>SourceFiles</Filter>
    </ClCompile>
    <ClCompile Include="SourceFiles\profilewidget.cpp">
      <Filter>SourceFiles</Filter>
    </ClCompile>
    <ClCompile Include="SourceFiles\sysbuttons.cpp">
      <Filter>SourceFiles</Filter>
    </ClCompile>
    <ClCompile Include="SourceFiles\title.cpp">
      <Filter>SourceFiles</Filter>
    </ClCompile>
    <ClCompile Include="SourceFiles\boxes\aboutbox.cpp">
      <Filter>SourceFiles\boxes</Filter>
    </ClCompile>
    <ClCompile Include="SourceFiles\boxes\addcontactbox.cpp">
      <Filter>SourceFiles\boxes</Filter>
    </ClCompile>
    <ClCompile Include="SourceFiles\boxes\confirmbox.cpp">
      <Filter>SourceFiles\boxes</Filter>
    </ClCompile>
    <ClCompile Include="SourceFiles\boxes\connectionbox.cpp">
      <Filter>SourceFiles\boxes</Filter>
    </ClCompile>
    <ClCompile Include="SourceFiles\boxes\contactsbox.cpp">
      <Filter>SourceFiles\boxes</Filter>
    </ClCompile>
    <ClCompile Include="SourceFiles\boxes\photocropbox.cpp">
      <Filter>SourceFiles\boxes</Filter>
    </ClCompile>
    <ClCompile Include="SourceFiles\boxes\photosendbox.cpp">
      <Filter>SourceFiles\boxes</Filter>
    </ClCompile>
    <ClCompile Include="SourceFiles\boxes\emojibox.cpp">
      <Filter>SourceFiles\boxes</Filter>
    </ClCompile>
    <ClCompile Include="SourceFiles\intro\introcode.cpp">
      <Filter>SourceFiles\intro</Filter>
    </ClCompile>
    <ClCompile Include="SourceFiles\intro\introphone.cpp">
      <Filter>SourceFiles\intro</Filter>
    </ClCompile>
    <ClCompile Include="SourceFiles\intro\introsignup.cpp">
      <Filter>SourceFiles\intro</Filter>
    </ClCompile>
    <ClCompile Include="SourceFiles\dropdown.cpp">
      <Filter>SourceFiles</Filter>
    </ClCompile>
    <ClCompile Include="SourceFiles\settingswidget.cpp">
      <Filter>SourceFiles</Filter>
    </ClCompile>
    <ClCompile Include="SourceFiles\settings.cpp">
      <Filter>SourceFiles</Filter>
    </ClCompile>
    <ClCompile Include="SourceFiles\boxes\downloadpathbox.cpp">
      <Filter>SourceFiles\boxes</Filter>
    </ClCompile>
    <ClCompile Include="SourceFiles\langloaderplain.cpp">
      <Filter>SourceFiles</Filter>
    </ClCompile>
    <ClCompile Include="GeneratedFiles\Deploy\moc_title.cpp">
      <Filter>GeneratedFiles\Deploy</Filter>
    </ClCompile>
    <ClCompile Include="GeneratedFiles\Debug\moc_title.cpp">
      <Filter>GeneratedFiles\Debug</Filter>
    </ClCompile>
    <ClCompile Include="GeneratedFiles\Release\moc_title.cpp">
      <Filter>GeneratedFiles\Release</Filter>
    </ClCompile>
    <ClCompile Include="GeneratedFiles\Deploy\moc_sysbuttons.cpp">
      <Filter>GeneratedFiles\Deploy</Filter>
    </ClCompile>
    <ClCompile Include="GeneratedFiles\Debug\moc_sysbuttons.cpp">
      <Filter>GeneratedFiles\Debug</Filter>
    </ClCompile>
    <ClCompile Include="GeneratedFiles\Release\moc_sysbuttons.cpp">
      <Filter>GeneratedFiles\Release</Filter>
    </ClCompile>
    <ClCompile Include="GeneratedFiles\Deploy\moc_settingswidget.cpp">
      <Filter>GeneratedFiles\Deploy</Filter>
    </ClCompile>
    <ClCompile Include="GeneratedFiles\Debug\moc_settingswidget.cpp">
      <Filter>GeneratedFiles\Debug</Filter>
    </ClCompile>
    <ClCompile Include="GeneratedFiles\Release\moc_settingswidget.cpp">
      <Filter>GeneratedFiles\Release</Filter>
    </ClCompile>
    <ClCompile Include="GeneratedFiles\Deploy\moc_profilewidget.cpp">
      <Filter>GeneratedFiles\Deploy</Filter>
    </ClCompile>
    <ClCompile Include="GeneratedFiles\Debug\moc_profilewidget.cpp">
      <Filter>GeneratedFiles\Debug</Filter>
    </ClCompile>
    <ClCompile Include="GeneratedFiles\Release\moc_profilewidget.cpp">
      <Filter>GeneratedFiles\Release</Filter>
    </ClCompile>
    <ClCompile Include="GeneratedFiles\Deploy\moc_photosendbox.cpp">
      <Filter>GeneratedFiles\Deploy</Filter>
    </ClCompile>
    <ClCompile Include="GeneratedFiles\Debug\moc_photosendbox.cpp">
      <Filter>GeneratedFiles\Debug</Filter>
    </ClCompile>
    <ClCompile Include="GeneratedFiles\Release\moc_photosendbox.cpp">
      <Filter>GeneratedFiles\Release</Filter>
    </ClCompile>
    <ClCompile Include="GeneratedFiles\Deploy\moc_photocropbox.cpp">
      <Filter>GeneratedFiles\Deploy</Filter>
    </ClCompile>
    <ClCompile Include="GeneratedFiles\Debug\moc_photocropbox.cpp">
      <Filter>GeneratedFiles\Debug</Filter>
    </ClCompile>
    <ClCompile Include="GeneratedFiles\Release\moc_photocropbox.cpp">
      <Filter>GeneratedFiles\Release</Filter>
    </ClCompile>
    <ClCompile Include="GeneratedFiles\Deploy\moc_mainwidget.cpp">
      <Filter>GeneratedFiles\Deploy</Filter>
    </ClCompile>
    <ClCompile Include="GeneratedFiles\Debug\moc_mainwidget.cpp">
      <Filter>GeneratedFiles\Debug</Filter>
    </ClCompile>
    <ClCompile Include="GeneratedFiles\Release\moc_mainwidget.cpp">
      <Filter>GeneratedFiles\Release</Filter>
    </ClCompile>
    <ClCompile Include="GeneratedFiles\Deploy\moc_localimageloader.cpp">
      <Filter>GeneratedFiles\Deploy</Filter>
    </ClCompile>
    <ClCompile Include="GeneratedFiles\Debug\moc_localimageloader.cpp">
      <Filter>GeneratedFiles\Debug</Filter>
    </ClCompile>
    <ClCompile Include="GeneratedFiles\Release\moc_localimageloader.cpp">
      <Filter>GeneratedFiles\Release</Filter>
    </ClCompile>
    <ClCompile Include="GeneratedFiles\Deploy\moc_layerwidget.cpp">
      <Filter>GeneratedFiles\Deploy</Filter>
    </ClCompile>
    <ClCompile Include="GeneratedFiles\Debug\moc_layerwidget.cpp">
      <Filter>GeneratedFiles\Debug</Filter>
    </ClCompile>
    <ClCompile Include="GeneratedFiles\Release\moc_layerwidget.cpp">
      <Filter>GeneratedFiles\Release</Filter>
    </ClCompile>
    <ClCompile Include="GeneratedFiles\Deploy\moc_introsignup.cpp">
      <Filter>GeneratedFiles\Deploy</Filter>
    </ClCompile>
    <ClCompile Include="GeneratedFiles\Debug\moc_introsignup.cpp">
      <Filter>GeneratedFiles\Debug</Filter>
    </ClCompile>
    <ClCompile Include="GeneratedFiles\Release\moc_introsignup.cpp">
      <Filter>GeneratedFiles\Release</Filter>
    </ClCompile>
    <ClCompile Include="GeneratedFiles\Deploy\moc_introphone.cpp">
      <Filter>GeneratedFiles\Deploy</Filter>
    </ClCompile>
    <ClCompile Include="GeneratedFiles\Debug\moc_introphone.cpp">
      <Filter>GeneratedFiles\Debug</Filter>
    </ClCompile>
    <ClCompile Include="GeneratedFiles\Release\moc_introphone.cpp">
      <Filter>GeneratedFiles\Release</Filter>
    </ClCompile>
    <ClCompile Include="GeneratedFiles\Deploy\moc_introcode.cpp">
      <Filter>GeneratedFiles\Deploy</Filter>
    </ClCompile>
    <ClCompile Include="GeneratedFiles\Debug\moc_introcode.cpp">
      <Filter>GeneratedFiles\Debug</Filter>
    </ClCompile>
    <ClCompile Include="GeneratedFiles\Release\moc_introcode.cpp">
      <Filter>GeneratedFiles\Release</Filter>
    </ClCompile>
    <ClCompile Include="GeneratedFiles\Deploy\moc_historywidget.cpp">
      <Filter>GeneratedFiles\Deploy</Filter>
    </ClCompile>
    <ClCompile Include="GeneratedFiles\Debug\moc_historywidget.cpp">
      <Filter>GeneratedFiles\Debug</Filter>
    </ClCompile>
    <ClCompile Include="GeneratedFiles\Release\moc_historywidget.cpp">
      <Filter>GeneratedFiles\Release</Filter>
    </ClCompile>
    <ClCompile Include="GeneratedFiles\Deploy\moc_fileuploader.cpp">
      <Filter>GeneratedFiles\Deploy</Filter>
    </ClCompile>
    <ClCompile Include="GeneratedFiles\Debug\moc_fileuploader.cpp">
      <Filter>GeneratedFiles\Debug</Filter>
    </ClCompile>
    <ClCompile Include="GeneratedFiles\Release\moc_fileuploader.cpp">
      <Filter>GeneratedFiles\Release</Filter>
    </ClCompile>
    <ClCompile Include="GeneratedFiles\Deploy\moc_emojibox.cpp">
      <Filter>GeneratedFiles\Deploy</Filter>
    </ClCompile>
    <ClCompile Include="GeneratedFiles\Debug\moc_emojibox.cpp">
      <Filter>GeneratedFiles\Debug</Filter>
    </ClCompile>
    <ClCompile Include="GeneratedFiles\Release\moc_emojibox.cpp">
      <Filter>GeneratedFiles\Release</Filter>
    </ClCompile>
    <ClCompile Include="GeneratedFiles\Deploy\moc_dropdown.cpp">
      <Filter>GeneratedFiles\Deploy</Filter>
    </ClCompile>
    <ClCompile Include="GeneratedFiles\Debug\moc_dropdown.cpp">
      <Filter>GeneratedFiles\Debug</Filter>
    </ClCompile>
    <ClCompile Include="GeneratedFiles\Release\moc_dropdown.cpp">
      <Filter>GeneratedFiles\Release</Filter>
    </ClCompile>
    <ClCompile Include="GeneratedFiles\Deploy\moc_downloadpathbox.cpp">
      <Filter>GeneratedFiles\Deploy</Filter>
    </ClCompile>
    <ClCompile Include="GeneratedFiles\Debug\moc_downloadpathbox.cpp">
      <Filter>GeneratedFiles\Debug</Filter>
    </ClCompile>
    <ClCompile Include="GeneratedFiles\Release\moc_downloadpathbox.cpp">
      <Filter>GeneratedFiles\Release</Filter>
    </ClCompile>
    <ClCompile Include="GeneratedFiles\Deploy\moc_dialogswidget.cpp">
      <Filter>GeneratedFiles\Deploy</Filter>
    </ClCompile>
    <ClCompile Include="GeneratedFiles\Debug\moc_dialogswidget.cpp">
      <Filter>GeneratedFiles\Debug</Filter>
    </ClCompile>
    <ClCompile Include="GeneratedFiles\Release\moc_dialogswidget.cpp">
      <Filter>GeneratedFiles\Release</Filter>
    </ClCompile>
    <ClCompile Include="GeneratedFiles\Deploy\moc_contactsbox.cpp">
      <Filter>GeneratedFiles\Deploy</Filter>
    </ClCompile>
    <ClCompile Include="GeneratedFiles\Debug\moc_contactsbox.cpp">
      <Filter>GeneratedFiles\Debug</Filter>
    </ClCompile>
    <ClCompile Include="GeneratedFiles\Release\moc_contactsbox.cpp">
      <Filter>GeneratedFiles\Release</Filter>
    </ClCompile>
    <ClCompile Include="GeneratedFiles\Deploy\moc_connectionbox.cpp">
      <Filter>GeneratedFiles\Deploy</Filter>
    </ClCompile>
    <ClCompile Include="GeneratedFiles\Debug\moc_connectionbox.cpp">
      <Filter>GeneratedFiles\Debug</Filter>
    </ClCompile>
    <ClCompile Include="GeneratedFiles\Release\moc_connectionbox.cpp">
      <Filter>GeneratedFiles\Release</Filter>
    </ClCompile>
    <ClCompile Include="GeneratedFiles\Deploy\moc_confirmbox.cpp">
      <Filter>GeneratedFiles\Deploy</Filter>
    </ClCompile>
    <ClCompile Include="GeneratedFiles\Debug\moc_confirmbox.cpp">
      <Filter>GeneratedFiles\Debug</Filter>
    </ClCompile>
    <ClCompile Include="GeneratedFiles\Release\moc_confirmbox.cpp">
      <Filter>GeneratedFiles\Release</Filter>
    </ClCompile>
    <ClCompile Include="GeneratedFiles\Deploy\moc_application.cpp">
      <Filter>GeneratedFiles\Deploy</Filter>
    </ClCompile>
    <ClCompile Include="GeneratedFiles\Debug\moc_application.cpp">
      <Filter>GeneratedFiles\Debug</Filter>
    </ClCompile>
    <ClCompile Include="GeneratedFiles\Release\moc_application.cpp">
      <Filter>GeneratedFiles\Release</Filter>
    </ClCompile>
    <ClCompile Include="GeneratedFiles\Deploy\moc_addcontactbox.cpp">
      <Filter>GeneratedFiles\Deploy</Filter>
    </ClCompile>
    <ClCompile Include="GeneratedFiles\Debug\moc_addcontactbox.cpp">
      <Filter>GeneratedFiles\Debug</Filter>
    </ClCompile>
    <ClCompile Include="GeneratedFiles\Release\moc_addcontactbox.cpp">
      <Filter>GeneratedFiles\Release</Filter>
    </ClCompile>
    <ClCompile Include="GeneratedFiles\Deploy\moc_aboutbox.cpp">
      <Filter>GeneratedFiles\Deploy</Filter>
    </ClCompile>
    <ClCompile Include="GeneratedFiles\Debug\moc_aboutbox.cpp">
      <Filter>GeneratedFiles\Debug</Filter>
    </ClCompile>
    <ClCompile Include="GeneratedFiles\Release\moc_aboutbox.cpp">
      <Filter>GeneratedFiles\Release</Filter>
    </ClCompile>
    <ClCompile Include="SourceFiles\mediaview.cpp">
      <Filter>SourceFiles</Filter>
    </ClCompile>
    <ClCompile Include="GeneratedFiles\Deploy\moc_mediaview.cpp">
      <Filter>GeneratedFiles\Deploy</Filter>
    </ClCompile>
    <ClCompile Include="GeneratedFiles\Debug\moc_mediaview.cpp">
      <Filter>GeneratedFiles\Debug</Filter>
    </ClCompile>
    <ClCompile Include="GeneratedFiles\Release\moc_mediaview.cpp">
      <Filter>GeneratedFiles\Release</Filter>
    </ClCompile>
    <ClCompile Include="GeneratedFiles\Deploy\moc_overviewwidget.cpp">
      <Filter>GeneratedFiles\Deploy</Filter>
    </ClCompile>
    <ClCompile Include="SourceFiles\overviewwidget.cpp">
      <Filter>SourceFiles</Filter>
    </ClCompile>
    <ClCompile Include="GeneratedFiles\Debug\moc_overviewwidget.cpp">
      <Filter>GeneratedFiles\Debug</Filter>
    </ClCompile>
    <ClCompile Include="GeneratedFiles\Release\moc_overviewwidget.cpp">
      <Filter>GeneratedFiles\Release</Filter>
    </ClCompile>
    <ClCompile Include="SourceFiles\audio.cpp">
      <Filter>SourceFiles</Filter>
    </ClCompile>
    <ClCompile Include="GeneratedFiles\Deploy\moc_audio.cpp">
      <Filter>GeneratedFiles\Deploy</Filter>
    </ClCompile>
    <ClCompile Include="GeneratedFiles\Debug\moc_audio.cpp">
      <Filter>GeneratedFiles\Debug</Filter>
    </ClCompile>
    <ClCompile Include="GeneratedFiles\Release\moc_audio.cpp">
      <Filter>GeneratedFiles\Release</Filter>
    </ClCompile>
    <ClCompile Include="SourceFiles\boxes\usernamebox.cpp">
      <Filter>SourceFiles\boxes</Filter>
    </ClCompile>
    <ClCompile Include="GeneratedFiles\Deploy\moc_usernamebox.cpp">
      <Filter>GeneratedFiles\Deploy</Filter>
    </ClCompile>
    <ClCompile Include="GeneratedFiles\Debug\moc_usernamebox.cpp">
      <Filter>GeneratedFiles\Debug</Filter>
    </ClCompile>
    <ClCompile Include="GeneratedFiles\Release\moc_usernamebox.cpp">
      <Filter>GeneratedFiles\Release</Filter>
    </ClCompile>
    <ClCompile Include="SourceFiles\localstorage.cpp">
      <Filter>SourceFiles</Filter>
    </ClCompile>
    <ClCompile Include="GeneratedFiles\Deploy\moc_localstorage.cpp">
      <Filter>GeneratedFiles\Deploy</Filter>
    </ClCompile>
    <ClCompile Include="GeneratedFiles\Debug\moc_localstorage.cpp">
      <Filter>GeneratedFiles\Debug</Filter>
    </ClCompile>
    <ClCompile Include="GeneratedFiles\Release\moc_localstorage.cpp">
      <Filter>GeneratedFiles\Release</Filter>
    </ClCompile>
    <ClCompile Include="GeneratedFiles\lang_auto.cpp">
      <Filter>GeneratedFiles</Filter>
    </ClCompile>
    <ClCompile Include="SourceFiles\lang.cpp">
      <Filter>SourceFiles</Filter>
    </ClCompile>
    <ClCompile Include="SourceFiles\boxes\languagebox.cpp">
      <Filter>SourceFiles\boxes</Filter>
    </ClCompile>
    <ClCompile Include="GeneratedFiles\Deploy\moc_languagebox.cpp">
      <Filter>GeneratedFiles\Deploy</Filter>
    </ClCompile>
    <ClCompile Include="GeneratedFiles\Debug\moc_languagebox.cpp">
      <Filter>GeneratedFiles\Debug</Filter>
    </ClCompile>
    <ClCompile Include="GeneratedFiles\Release\moc_languagebox.cpp">
      <Filter>GeneratedFiles\Release</Filter>
    </ClCompile>
    <ClCompile Include="SourceFiles\boxes\backgroundbox.cpp">
      <Filter>SourceFiles\boxes</Filter>
    </ClCompile>
    <ClCompile Include="GeneratedFiles\Deploy\moc_backgroundbox.cpp">
      <Filter>GeneratedFiles\Deploy</Filter>
    </ClCompile>
    <ClCompile Include="GeneratedFiles\Debug\moc_backgroundbox.cpp">
      <Filter>GeneratedFiles\Debug</Filter>
    </ClCompile>
    <ClCompile Include="GeneratedFiles\Release\moc_backgroundbox.cpp">
      <Filter>GeneratedFiles\Release</Filter>
    </ClCompile>
    <ClCompile Include="SourceFiles\pspecific_linux.cpp">
      <Filter>SourceFiles</Filter>
    </ClCompile>
    <ClCompile Include="GeneratedFiles\Deploy\moc_pspecific_linux.cpp">
      <Filter>GeneratedFiles\Deploy</Filter>
    </ClCompile>
    <ClCompile Include="GeneratedFiles\Debug\moc_pspecific_linux.cpp">
      <Filter>GeneratedFiles\Debug</Filter>
    </ClCompile>
    <ClCompile Include="GeneratedFiles\Release\moc_pspecific_linux.cpp">
      <Filter>GeneratedFiles\Release</Filter>
    </ClCompile>
    <ClCompile Include="SourceFiles\pspecific_mac.cpp">
      <Filter>SourceFiles</Filter>
    </ClCompile>
    <ClCompile Include="GeneratedFiles\Deploy\moc_pspecific_mac.cpp">
      <Filter>GeneratedFiles\Deploy</Filter>
    </ClCompile>
    <ClCompile Include="GeneratedFiles\Debug\moc_pspecific_mac.cpp">
      <Filter>GeneratedFiles\Debug</Filter>
    </ClCompile>
    <ClCompile Include="GeneratedFiles\Release\moc_pspecific_mac.cpp">
      <Filter>GeneratedFiles\Release</Filter>
    </ClCompile>
    <ClCompile Include="GeneratedFiles\Deploy\moc_passcodewidget.cpp">
      <Filter>GeneratedFiles\Deploy</Filter>
    </ClCompile>
    <ClCompile Include="GeneratedFiles\Debug\moc_passcodewidget.cpp">
      <Filter>GeneratedFiles\Debug</Filter>
    </ClCompile>
    <ClCompile Include="GeneratedFiles\Release\moc_passcodewidget.cpp">
      <Filter>GeneratedFiles\Release</Filter>
    </ClCompile>
    <ClCompile Include="SourceFiles\passcodewidget.cpp">
      <Filter>SourceFiles</Filter>
    </ClCompile>
    <ClCompile Include="GeneratedFiles\Deploy\moc_autolockbox.cpp">
      <Filter>GeneratedFiles\Deploy</Filter>
    </ClCompile>
    <ClCompile Include="GeneratedFiles\Debug\moc_autolockbox.cpp">
      <Filter>GeneratedFiles\Debug</Filter>
    </ClCompile>
    <ClCompile Include="GeneratedFiles\Release\moc_autolockbox.cpp">
      <Filter>GeneratedFiles\Release</Filter>
    </ClCompile>
    <ClCompile Include="SourceFiles\boxes\autolockbox.cpp">
      <Filter>SourceFiles\boxes</Filter>
    </ClCompile>
    <ClCompile Include="GeneratedFiles\Deploy\moc_passcodebox.cpp">
      <Filter>GeneratedFiles\Deploy</Filter>
    </ClCompile>
    <ClCompile Include="GeneratedFiles\Debug\moc_passcodebox.cpp">
      <Filter>GeneratedFiles\Debug</Filter>
    </ClCompile>
    <ClCompile Include="GeneratedFiles\Release\moc_passcodebox.cpp">
      <Filter>GeneratedFiles\Release</Filter>
    </ClCompile>
    <ClCompile Include="SourceFiles\boxes\passcodebox.cpp">
      <Filter>SourceFiles\boxes</Filter>
    </ClCompile>
    <ClCompile Include="SourceFiles\apiwrap.cpp">
      <Filter>SourceFiles</Filter>
    </ClCompile>
    <ClCompile Include="GeneratedFiles\Deploy\moc_apiwrap.cpp">
      <Filter>GeneratedFiles\Deploy</Filter>
    </ClCompile>
    <ClCompile Include="GeneratedFiles\Debug\moc_apiwrap.cpp">
      <Filter>GeneratedFiles\Debug</Filter>
    </ClCompile>
    <ClCompile Include="GeneratedFiles\Release\moc_apiwrap.cpp">
      <Filter>GeneratedFiles\Release</Filter>
    </ClCompile>
    <ClCompile Include="GeneratedFiles\Deploy\moc_sessionsbox.cpp">
      <Filter>GeneratedFiles\Deploy</Filter>
    </ClCompile>
    <ClCompile Include="GeneratedFiles\Debug\moc_sessionsbox.cpp">
      <Filter>GeneratedFiles\Debug</Filter>
    </ClCompile>
    <ClCompile Include="GeneratedFiles\Release\moc_sessionsbox.cpp">
      <Filter>GeneratedFiles\Release</Filter>
    </ClCompile>
    <ClCompile Include="SourceFiles\boxes\sessionsbox.cpp">
      <Filter>SourceFiles\boxes</Filter>
    </ClCompile>
    <ClCompile Include="SourceFiles\boxes\abstractbox.cpp">
      <Filter>SourceFiles\boxes</Filter>
    </ClCompile>
    <ClCompile Include="GeneratedFiles\Deploy\moc_abstractbox.cpp">
      <Filter>GeneratedFiles\Deploy</Filter>
    </ClCompile>
    <ClCompile Include="GeneratedFiles\Debug\moc_abstractbox.cpp">
      <Filter>GeneratedFiles\Debug</Filter>
    </ClCompile>
    <ClCompile Include="GeneratedFiles\Release\moc_abstractbox.cpp">
      <Filter>GeneratedFiles\Release</Filter>
    </ClCompile>
    <ClCompile Include="SourceFiles\intro\intropwdcheck.cpp">
      <Filter>SourceFiles\intro</Filter>
    </ClCompile>
    <ClCompile Include="GeneratedFiles\Deploy\moc_intropwdcheck.cpp">
      <Filter>GeneratedFiles\Deploy</Filter>
    </ClCompile>
    <ClCompile Include="GeneratedFiles\Debug\moc_intropwdcheck.cpp">
      <Filter>GeneratedFiles\Debug</Filter>
    </ClCompile>
    <ClCompile Include="GeneratedFiles\Release\moc_intropwdcheck.cpp">
      <Filter>GeneratedFiles\Release</Filter>
    </ClCompile>
    <ClCompile Include="SourceFiles\structs.cpp">
      <Filter>SourceFiles</Filter>
    </ClCompile>
    <ClCompile Include="GeneratedFiles\Deploy\moc_stickersetbox.cpp">
      <Filter>GeneratedFiles\Deploy</Filter>
    </ClCompile>
    <ClCompile Include="GeneratedFiles\Debug\moc_stickersetbox.cpp">
      <Filter>GeneratedFiles\Debug</Filter>
    </ClCompile>
    <ClCompile Include="GeneratedFiles\Release\moc_stickersetbox.cpp">
      <Filter>GeneratedFiles\Release</Filter>
    </ClCompile>
    <ClCompile Include="SourceFiles\boxes\stickersetbox.cpp">
      <Filter>SourceFiles\boxes</Filter>
    </ClCompile>
    <ClCompile Include="SourceFiles\autoupdater.cpp">
      <Filter>SourceFiles</Filter>
    </ClCompile>
    <ClCompile Include="GeneratedFiles\Deploy\moc_autoupdater.cpp">
      <Filter>GeneratedFiles\Deploy</Filter>
    </ClCompile>
    <ClCompile Include="GeneratedFiles\Debug\moc_autoupdater.cpp">
      <Filter>GeneratedFiles\Debug</Filter>
    </ClCompile>
    <ClCompile Include="GeneratedFiles\Release\moc_autoupdater.cpp">
      <Filter>GeneratedFiles\Release</Filter>
    </ClCompile>
    <ClCompile Include="SourceFiles\playerwidget.cpp">
      <Filter>SourceFiles</Filter>
    </ClCompile>
    <ClCompile Include="GeneratedFiles\Deploy\moc_playerwidget.cpp">
      <Filter>GeneratedFiles\Deploy</Filter>
    </ClCompile>
    <ClCompile Include="GeneratedFiles\Debug\moc_playerwidget.cpp">
      <Filter>GeneratedFiles\Debug</Filter>
    </ClCompile>
    <ClCompile Include="GeneratedFiles\Release\moc_playerwidget.cpp">
      <Filter>GeneratedFiles\Release</Filter>
    </ClCompile>
    <ClCompile Include="GeneratedFiles\numbers.cpp">
      <Filter>GeneratedFiles</Filter>
    </ClCompile>
    <ClCompile Include="SourceFiles\facades.cpp">
      <Filter>SourceFiles</Filter>
    </ClCompile>
    <ClCompile Include="SourceFiles\layout.cpp">
      <Filter>SourceFiles</Filter>
    </ClCompile>
    <ClCompile Include="GeneratedFiles\Deploy\moc_history.cpp">
      <Filter>GeneratedFiles\Deploy</Filter>
    </ClCompile>
    <ClCompile Include="GeneratedFiles\Debug\moc_history.cpp">
      <Filter>GeneratedFiles\Debug</Filter>
    </ClCompile>
    <ClCompile Include="GeneratedFiles\Release\moc_history.cpp">
      <Filter>GeneratedFiles\Release</Filter>
    </ClCompile>
    <ClCompile Include="ThirdParty\minizip\zip.c">
      <Filter>ThirdParty\minizip</Filter>
    </ClCompile>
    <ClCompile Include="SourceFiles\shortcuts.cpp">
      <Filter>SourceFiles</Filter>
    </ClCompile>
    <ClCompile Include="SourceFiles\intro\introstart.cpp">
      <Filter>SourceFiles\intro</Filter>
    </ClCompile>
    <ClCompile Include="GeneratedFiles\Deploy\moc_introwidget.cpp">
      <Filter>GeneratedFiles\Deploy</Filter>
    </ClCompile>
    <ClCompile Include="GeneratedFiles\Debug\moc_introwidget.cpp">
      <Filter>GeneratedFiles\Debug</Filter>
    </ClCompile>
    <ClCompile Include="GeneratedFiles\Release\moc_introwidget.cpp">
      <Filter>GeneratedFiles\Release</Filter>
    </ClCompile>
    <ClCompile Include="SourceFiles\intro\introwidget.cpp">
      <Filter>SourceFiles\intro</Filter>
    </ClCompile>
    <ClCompile Include="GeneratedFiles\Deploy\moc_pspecific_win.cpp">
      <Filter>GeneratedFiles\Deploy</Filter>
    </ClCompile>
    <ClCompile Include="GeneratedFiles\Debug\moc_pspecific_win.cpp">
      <Filter>GeneratedFiles\Debug</Filter>
    </ClCompile>
    <ClCompile Include="GeneratedFiles\Release\moc_pspecific_win.cpp">
      <Filter>GeneratedFiles\Release</Filter>
    </ClCompile>
    <ClCompile Include="SourceFiles\pspecific_win.cpp">
      <Filter>SourceFiles</Filter>
    </ClCompile>
    <ClCompile Include="SourceFiles\pspecific_winrt.cpp">
      <Filter>SourceFiles</Filter>
    </ClCompile>
    <ClCompile Include="GeneratedFiles\Deploy\moc_pspecific_winrt.cpp">
      <Filter>GeneratedFiles\Deploy</Filter>
    </ClCompile>
    <ClCompile Include="GeneratedFiles\Debug\moc_pspecific_winrt.cpp">
      <Filter>GeneratedFiles\Debug</Filter>
    </ClCompile>
    <ClCompile Include="GeneratedFiles\Release\moc_pspecific_winrt.cpp">
      <Filter>GeneratedFiles\Release</Filter>
    </ClCompile>
    <ClCompile Include="GeneratedFiles\Deploy\moc_connection_tcp.cpp">
      <Filter>GeneratedFiles\Deploy</Filter>
    </ClCompile>
    <ClCompile Include="SourceFiles\mtproto\connection_tcp.cpp">
      <Filter>SourceFiles\mtproto</Filter>
    </ClCompile>
    <ClCompile Include="GeneratedFiles\Debug\moc_connection_tcp.cpp">
      <Filter>GeneratedFiles\Debug</Filter>
    </ClCompile>
    <ClCompile Include="GeneratedFiles\Release\moc_connection_tcp.cpp">
      <Filter>GeneratedFiles\Release</Filter>
    </ClCompile>
    <ClCompile Include="GeneratedFiles\Deploy\moc_connection_http.cpp">
      <Filter>GeneratedFiles\Deploy</Filter>
    </ClCompile>
    <ClCompile Include="SourceFiles\mtproto\connection_http.cpp">
      <Filter>SourceFiles\mtproto</Filter>
    </ClCompile>
    <ClCompile Include="SourceFiles\mtproto\connection_auto.cpp">
      <Filter>SourceFiles\mtproto</Filter>
    </ClCompile>
    <ClCompile Include="SourceFiles\mtproto\auth_key.cpp">
      <Filter>SourceFiles\mtproto</Filter>
    </ClCompile>
    <ClCompile Include="SourceFiles\mtproto\connection.cpp">
      <Filter>SourceFiles\mtproto</Filter>
    </ClCompile>
    <ClCompile Include="GeneratedFiles\Deploy\moc_connection.cpp">
      <Filter>GeneratedFiles\Deploy</Filter>
    </ClCompile>
    <ClCompile Include="GeneratedFiles\Debug\moc_connection.cpp">
      <Filter>GeneratedFiles\Debug</Filter>
    </ClCompile>
    <ClCompile Include="GeneratedFiles\Release\moc_connection.cpp">
      <Filter>GeneratedFiles\Release</Filter>
    </ClCompile>
    <ClCompile Include="SourceFiles\mtproto\core_types.cpp">
      <Filter>SourceFiles\mtproto</Filter>
    </ClCompile>
    <ClCompile Include="SourceFiles\mtproto\dcenter.cpp">
      <Filter>SourceFiles\mtproto</Filter>
    </ClCompile>
    <ClCompile Include="GeneratedFiles\Deploy\moc_dcenter.cpp">
      <Filter>GeneratedFiles\Deploy</Filter>
    </ClCompile>
    <ClCompile Include="GeneratedFiles\Debug\moc_dcenter.cpp">
      <Filter>GeneratedFiles\Debug</Filter>
    </ClCompile>
    <ClCompile Include="GeneratedFiles\Release\moc_dcenter.cpp">
      <Filter>GeneratedFiles\Release</Filter>
    </ClCompile>
    <ClCompile Include="SourceFiles\mtproto\facade.cpp">
      <Filter>SourceFiles\mtproto</Filter>
    </ClCompile>
    <ClCompile Include="SourceFiles\mtproto\file_download.cpp">
      <Filter>SourceFiles\mtproto</Filter>
    </ClCompile>
    <ClCompile Include="GeneratedFiles\Deploy\moc_file_download.cpp">
      <Filter>GeneratedFiles\Deploy</Filter>
    </ClCompile>
    <ClCompile Include="GeneratedFiles\Debug\moc_file_download.cpp">
      <Filter>GeneratedFiles\Debug</Filter>
    </ClCompile>
    <ClCompile Include="GeneratedFiles\Release\moc_file_download.cpp">
      <Filter>GeneratedFiles\Release</Filter>
    </ClCompile>
    <ClCompile Include="SourceFiles\mtproto\rpc_sender.cpp">
      <Filter>SourceFiles\mtproto</Filter>
    </ClCompile>
    <ClCompile Include="SourceFiles\mtproto\rsa_public_key.cpp">
      <Filter>SourceFiles\mtproto</Filter>
    </ClCompile>
    <ClCompile Include="SourceFiles\mtproto\scheme_auto.cpp">
      <Filter>SourceFiles\mtproto</Filter>
    </ClCompile>
    <ClCompile Include="SourceFiles\mtproto\session.cpp">
      <Filter>SourceFiles\mtproto</Filter>
    </ClCompile>
    <ClCompile Include="GeneratedFiles\Deploy\moc_session.cpp">
      <Filter>GeneratedFiles\Deploy</Filter>
    </ClCompile>
    <ClCompile Include="GeneratedFiles\Debug\moc_session.cpp">
      <Filter>GeneratedFiles\Debug</Filter>
    </ClCompile>
    <ClCompile Include="GeneratedFiles\Release\moc_session.cpp">
      <Filter>GeneratedFiles\Release</Filter>
    </ClCompile>
    <ClCompile Include="SourceFiles\mtproto\connection_abstract.cpp">
      <Filter>SourceFiles\mtproto</Filter>
    </ClCompile>
    <ClCompile Include="GeneratedFiles\Deploy\moc_connection_abstract.cpp">
      <Filter>GeneratedFiles\Deploy</Filter>
    </ClCompile>
    <ClCompile Include="GeneratedFiles\Debug\moc_connection_abstract.cpp">
      <Filter>GeneratedFiles\Debug</Filter>
    </ClCompile>
    <ClCompile Include="GeneratedFiles\Release\moc_connection_abstract.cpp">
      <Filter>GeneratedFiles\Release</Filter>
    </ClCompile>
    <ClCompile Include="GeneratedFiles\Debug\moc_connection_http.cpp">
      <Filter>GeneratedFiles\Debug</Filter>
    </ClCompile>
    <ClCompile Include="GeneratedFiles\Release\moc_connection_http.cpp">
      <Filter>GeneratedFiles\Release</Filter>
    </ClCompile>
    <ClCompile Include="GeneratedFiles\Deploy\moc_connection_auto.cpp">
      <Filter>GeneratedFiles\Deploy</Filter>
    </ClCompile>
    <ClCompile Include="GeneratedFiles\Debug\moc_connection_auto.cpp">
      <Filter>GeneratedFiles\Debug</Filter>
    </ClCompile>
    <ClCompile Include="GeneratedFiles\Release\moc_connection_auto.cpp">
      <Filter>GeneratedFiles\Release</Filter>
    </ClCompile>
    <ClCompile Include="GeneratedFiles\Deploy\moc_facade.cpp">
      <Filter>GeneratedFiles\Deploy</Filter>
    </ClCompile>
    <ClCompile Include="GeneratedFiles\Debug\moc_facade.cpp">
      <Filter>GeneratedFiles\Debug</Filter>
    </ClCompile>
    <ClCompile Include="GeneratedFiles\Release\moc_facade.cpp">
      <Filter>GeneratedFiles\Release</Filter>
    </ClCompile>
    <ClCompile Include="SourceFiles\inline_bots\inline_bot_result.cpp">
      <Filter>SourceFiles\inline_bots</Filter>
    </ClCompile>
    <ClCompile Include="SourceFiles\inline_bots\inline_bot_layout_item.cpp">
      <Filter>SourceFiles\inline_bots</Filter>
    </ClCompile>
    <ClCompile Include="SourceFiles\inline_bots\inline_bot_send_data.cpp">
      <Filter>SourceFiles\inline_bots</Filter>
    </ClCompile>
    <ClCompile Include="SourceFiles\inline_bots\inline_bot_layout_internal.cpp">
      <Filter>SourceFiles\inline_bots</Filter>
    </ClCompile>
    <ClCompile Include="SourceFiles\ui\animation.cpp">
      <Filter>SourceFiles\ui</Filter>
    </ClCompile>
    <ClCompile Include="GeneratedFiles\Deploy\moc_animation.cpp">
      <Filter>GeneratedFiles\Deploy</Filter>
    </ClCompile>
    <ClCompile Include="GeneratedFiles\Debug\moc_animation.cpp">
      <Filter>GeneratedFiles\Debug</Filter>
    </ClCompile>
    <ClCompile Include="GeneratedFiles\Release\moc_animation.cpp">
      <Filter>GeneratedFiles\Release</Filter>
    </ClCompile>
    <ClCompile Include="SourceFiles\ui\boxshadow.cpp">
      <Filter>SourceFiles\ui</Filter>
    </ClCompile>
    <ClCompile Include="SourceFiles\ui\button.cpp">
      <Filter>SourceFiles\ui</Filter>
    </ClCompile>
    <ClCompile Include="GeneratedFiles\Deploy\moc_button.cpp">
      <Filter>GeneratedFiles\Deploy</Filter>
    </ClCompile>
    <ClCompile Include="GeneratedFiles\Debug\moc_button.cpp">
      <Filter>GeneratedFiles\Debug</Filter>
    </ClCompile>
    <ClCompile Include="GeneratedFiles\Release\moc_button.cpp">
      <Filter>GeneratedFiles\Release</Filter>
    </ClCompile>
    <ClCompile Include="SourceFiles\ui\countryinput.cpp">
      <Filter>SourceFiles\ui</Filter>
    </ClCompile>
    <ClCompile Include="GeneratedFiles\Deploy\moc_countryinput.cpp">
      <Filter>GeneratedFiles\Deploy</Filter>
    </ClCompile>
    <ClCompile Include="GeneratedFiles\Debug\moc_countryinput.cpp">
      <Filter>GeneratedFiles\Debug</Filter>
    </ClCompile>
    <ClCompile Include="GeneratedFiles\Release\moc_countryinput.cpp">
      <Filter>GeneratedFiles\Release</Filter>
    </ClCompile>
    <ClCompile Include="SourceFiles\ui\emoji_config.cpp">
      <Filter>SourceFiles\ui</Filter>
    </ClCompile>
    <ClCompile Include="SourceFiles\ui\filedialog.cpp">
      <Filter>SourceFiles\ui</Filter>
    </ClCompile>
    <ClCompile Include="SourceFiles\ui\flatbutton.cpp">
      <Filter>SourceFiles\ui</Filter>
    </ClCompile>
    <ClCompile Include="GeneratedFiles\Deploy\moc_flatbutton.cpp">
      <Filter>GeneratedFiles\Deploy</Filter>
    </ClCompile>
    <ClCompile Include="GeneratedFiles\Debug\moc_flatbutton.cpp">
      <Filter>GeneratedFiles\Debug</Filter>
    </ClCompile>
    <ClCompile Include="GeneratedFiles\Release\moc_flatbutton.cpp">
      <Filter>GeneratedFiles\Release</Filter>
    </ClCompile>
    <ClCompile Include="SourceFiles\ui\flatcheckbox.cpp">
      <Filter>SourceFiles\ui</Filter>
    </ClCompile>
    <ClCompile Include="GeneratedFiles\Deploy\moc_flatcheckbox.cpp">
      <Filter>GeneratedFiles\Deploy</Filter>
    </ClCompile>
    <ClCompile Include="GeneratedFiles\Debug\moc_flatcheckbox.cpp">
      <Filter>GeneratedFiles\Debug</Filter>
    </ClCompile>
    <ClCompile Include="GeneratedFiles\Release\moc_flatcheckbox.cpp">
      <Filter>GeneratedFiles\Release</Filter>
    </ClCompile>
    <ClCompile Include="SourceFiles\ui\flatinput.cpp">
      <Filter>SourceFiles\ui</Filter>
    </ClCompile>
    <ClCompile Include="GeneratedFiles\Deploy\moc_flatinput.cpp">
      <Filter>GeneratedFiles\Deploy</Filter>
    </ClCompile>
    <ClCompile Include="GeneratedFiles\Debug\moc_flatinput.cpp">
      <Filter>GeneratedFiles\Debug</Filter>
    </ClCompile>
    <ClCompile Include="GeneratedFiles\Release\moc_flatinput.cpp">
      <Filter>GeneratedFiles\Release</Filter>
    </ClCompile>
    <ClCompile Include="SourceFiles\ui\flatlabel.cpp">
      <Filter>SourceFiles\ui</Filter>
    </ClCompile>
    <ClCompile Include="GeneratedFiles\Deploy\moc_flatlabel.cpp">
      <Filter>GeneratedFiles\Deploy</Filter>
    </ClCompile>
    <ClCompile Include="GeneratedFiles\Debug\moc_flatlabel.cpp">
      <Filter>GeneratedFiles\Debug</Filter>
    </ClCompile>
    <ClCompile Include="GeneratedFiles\Release\moc_flatlabel.cpp">
      <Filter>GeneratedFiles\Release</Filter>
    </ClCompile>
    <ClCompile Include="SourceFiles\ui\flattextarea.cpp">
      <Filter>SourceFiles\ui</Filter>
    </ClCompile>
    <ClCompile Include="GeneratedFiles\Deploy\moc_flattextarea.cpp">
      <Filter>GeneratedFiles\Deploy</Filter>
    </ClCompile>
    <ClCompile Include="GeneratedFiles\Debug\moc_flattextarea.cpp">
      <Filter>GeneratedFiles\Debug</Filter>
    </ClCompile>
    <ClCompile Include="GeneratedFiles\Release\moc_flattextarea.cpp">
      <Filter>GeneratedFiles\Release</Filter>
    </ClCompile>
    <ClCompile Include="SourceFiles\ui\images.cpp">
      <Filter>SourceFiles\ui</Filter>
    </ClCompile>
    <ClCompile Include="SourceFiles\ui\popupmenu.cpp">
      <Filter>SourceFiles\ui</Filter>
    </ClCompile>
    <ClCompile Include="GeneratedFiles\Deploy\moc_popupmenu.cpp">
      <Filter>GeneratedFiles\Deploy</Filter>
    </ClCompile>
    <ClCompile Include="GeneratedFiles\Debug\moc_popupmenu.cpp">
      <Filter>GeneratedFiles\Debug</Filter>
    </ClCompile>
    <ClCompile Include="GeneratedFiles\Release\moc_popupmenu.cpp">
      <Filter>GeneratedFiles\Release</Filter>
    </ClCompile>
    <ClCompile Include="SourceFiles\ui\scrollarea.cpp">
      <Filter>SourceFiles\ui</Filter>
    </ClCompile>
    <ClCompile Include="GeneratedFiles\Deploy\moc_scrollarea.cpp">
      <Filter>GeneratedFiles\Deploy</Filter>
    </ClCompile>
    <ClCompile Include="GeneratedFiles\Debug\moc_scrollarea.cpp">
      <Filter>GeneratedFiles\Debug</Filter>
    </ClCompile>
    <ClCompile Include="GeneratedFiles\Release\moc_scrollarea.cpp">
      <Filter>GeneratedFiles\Release</Filter>
    </ClCompile>
    <ClCompile Include="SourceFiles\ui\twidget.cpp">
      <Filter>SourceFiles\ui</Filter>
    </ClCompile>
    <ClCompile Include="GeneratedFiles\Deploy\moc_twidget.cpp">
      <Filter>GeneratedFiles\Deploy</Filter>
    </ClCompile>
    <ClCompile Include="GeneratedFiles\Debug\moc_twidget.cpp">
      <Filter>GeneratedFiles\Debug</Filter>
    </ClCompile>
    <ClCompile Include="GeneratedFiles\Release\moc_twidget.cpp">
      <Filter>GeneratedFiles\Release</Filter>
    </ClCompile>
    <ClCompile Include="SourceFiles\ui\toast\toast.cpp">
      <Filter>SourceFiles\ui\toast</Filter>
    </ClCompile>
    <ClCompile Include="SourceFiles\ui\toast\toast_manager.cpp">
      <Filter>SourceFiles\ui\toast</Filter>
    </ClCompile>
    <ClCompile Include="GeneratedFiles\Deploy\moc_toast_manager.cpp">
      <Filter>GeneratedFiles\Deploy</Filter>
    </ClCompile>
    <ClCompile Include="GeneratedFiles\Debug\moc_toast_manager.cpp">
      <Filter>GeneratedFiles\Debug</Filter>
    </ClCompile>
    <ClCompile Include="GeneratedFiles\Release\moc_toast_manager.cpp">
      <Filter>GeneratedFiles\Release</Filter>
    </ClCompile>
    <ClCompile Include="SourceFiles\ui\toast\toast_widget.cpp">
      <Filter>SourceFiles\ui\toast</Filter>
    </ClCompile>
    <ClCompile Include="SourceFiles\serialize\serialize_document.cpp">
      <Filter>SourceFiles\serialize</Filter>
    </ClCompile>
    <ClCompile Include="SourceFiles\serialize\serialize_common.cpp">
      <Filter>SourceFiles\serialize</Filter>
    </ClCompile>
    <ClCompile Include="SourceFiles\dialogs\dialogs_layout.cpp">
      <Filter>SourceFiles\dialogs</Filter>
    </ClCompile>
    <ClCompile Include="SourceFiles\dialogs\dialogs_list.cpp">
      <Filter>SourceFiles\dialogs</Filter>
    </ClCompile>
    <ClCompile Include="SourceFiles\dialogs\dialogs_indexed_list.cpp">
      <Filter>SourceFiles\dialogs</Filter>
    </ClCompile>
    <ClCompile Include="SourceFiles\ui\buttons\peer_avatar_button.cpp">
      <Filter>SourceFiles\ui\buttons</Filter>
    </ClCompile>
    <ClCompile Include="SourceFiles\window\top_bar_widget.cpp">
      <Filter>SourceFiles\window</Filter>
    </ClCompile>
    <ClCompile Include="GeneratedFiles\Deploy\moc_top_bar_widget.cpp">
      <Filter>GeneratedFiles\Deploy</Filter>
    </ClCompile>
    <ClCompile Include="GeneratedFiles\Deploy\moc_mainwindow.cpp">
      <Filter>GeneratedFiles\Deploy</Filter>
    </ClCompile>
    <ClCompile Include="GeneratedFiles\Debug\moc_mainwindow.cpp">
      <Filter>GeneratedFiles\Debug</Filter>
    </ClCompile>
    <ClCompile Include="GeneratedFiles\Release\moc_mainwindow.cpp">
      <Filter>GeneratedFiles\Release</Filter>
    </ClCompile>
    <ClCompile Include="SourceFiles\mainwindow.cpp">
      <Filter>SourceFiles</Filter>
    </ClCompile>
    <ClCompile Include="GeneratedFiles\Debug\moc_top_bar_widget.cpp">
      <Filter>GeneratedFiles\Debug</Filter>
    </ClCompile>
    <ClCompile Include="GeneratedFiles\Release\moc_top_bar_widget.cpp">
      <Filter>GeneratedFiles\Release</Filter>
    </ClCompile>
    <ClCompile Include="SourceFiles\core\click_handler.cpp">
      <Filter>SourceFiles\core</Filter>
    </ClCompile>
    <ClCompile Include="SourceFiles\core\basic_types.cpp">
      <Filter>SourceFiles\core</Filter>
    </ClCompile>
    <ClCompile Include="GeneratedFiles\Deploy\moc_basic_types.cpp">
      <Filter>GeneratedFiles\Deploy</Filter>
    </ClCompile>
    <ClCompile Include="GeneratedFiles\Debug\moc_basic_types.cpp">
      <Filter>GeneratedFiles\Debug</Filter>
    </ClCompile>
    <ClCompile Include="GeneratedFiles\Release\moc_basic_types.cpp">
      <Filter>GeneratedFiles\Release</Filter>
    </ClCompile>
    <ClCompile Include="SourceFiles\core\click_handler_types.cpp">
      <Filter>SourceFiles\core</Filter>
    </ClCompile>
    <ClCompile Include="SourceFiles\overview\overview_layout.cpp">
      <Filter>SourceFiles\overview</Filter>
    </ClCompile>
    <ClCompile Include="SourceFiles\ui\text\text.cpp">
      <Filter>SourceFiles\ui\text</Filter>
    </ClCompile>
    <ClCompile Include="SourceFiles\ui\text\text_entity.cpp">
      <Filter>SourceFiles\ui\text</Filter>
    </ClCompile>
    <ClCompile Include="SourceFiles\ui\text\text_block.cpp">
      <Filter>SourceFiles\ui\text</Filter>
    </ClCompile>
    <ClCompile Include="GeneratedFiles\styles\style_basic.cpp">
      <Filter>GeneratedFiles\styles</Filter>
    </ClCompile>
    <ClCompile Include="GeneratedFiles\styles\style_basic_types.cpp">
      <Filter>GeneratedFiles\styles</Filter>
    </ClCompile>
    <ClCompile Include="GeneratedFiles\styles\style_overview.cpp">
      <Filter>GeneratedFiles\styles</Filter>
    </ClCompile>
    <ClCompile Include="SourceFiles\ui\style\style_core.cpp">
      <Filter>SourceFiles\ui\style</Filter>
    </ClCompile>
    <ClCompile Include="SourceFiles\ui\style\style_core_types.cpp">
      <Filter>SourceFiles\ui\style</Filter>
    </ClCompile>
    <ClCompile Include="SourceFiles\ui\style\style_core_font.cpp">
      <Filter>SourceFiles\ui\style</Filter>
    </ClCompile>
    <ClCompile Include="SourceFiles\ui\style\style_core_color.cpp">
      <Filter>SourceFiles\ui\style</Filter>
    </ClCompile>
    <ClCompile Include="SourceFiles\ui\style\style_core_icon.cpp">
      <Filter>SourceFiles\ui\style</Filter>
    </ClCompile>
    <ClCompile Include="GeneratedFiles\Deploy\moc_field_autocomplete.cpp">
      <Filter>GeneratedFiles\Deploy</Filter>
    </ClCompile>
    <ClCompile Include="SourceFiles\history\field_autocomplete.cpp">
      <Filter>SourceFiles\history</Filter>
    </ClCompile>
    <ClCompile Include="GeneratedFiles\Debug\moc_field_autocomplete.cpp">
      <Filter>GeneratedFiles\Debug</Filter>
    </ClCompile>
    <ClCompile Include="GeneratedFiles\Release\moc_field_autocomplete.cpp">
      <Filter>GeneratedFiles\Release</Filter>
    </ClCompile>
  </ItemGroup>
  <ItemGroup>
    <ClInclude Include="SourceFiles\stdafx.h">
      <Filter>SourceFiles</Filter>
    </ClInclude>
    <ClInclude Include="SourceFiles\logs.h">
      <Filter>SourceFiles</Filter>
    </ClInclude>
    <ClInclude Include="SourceFiles\countries.h">
      <Filter>SourceFiles</Filter>
    </ClInclude>
    <ClInclude Include="SourceFiles\app.h">
      <Filter>SourceFiles</Filter>
    </ClInclude>
    <ClInclude Include="SourceFiles\settings.h">
      <Filter>SourceFiles</Filter>
    </ClInclude>
    <ClInclude Include="SourceFiles\langloaderplain.h">
      <Filter>SourceFiles</Filter>
    </ClInclude>
    <ClInclude Include="SourceFiles\pspecific.h">
      <Filter>SourceFiles</Filter>
    </ClInclude>
    <ClInclude Include="GeneratedFiles\lang_auto.h">
      <Filter>GeneratedFiles</Filter>
    </ClInclude>
    <ClInclude Include="SourceFiles\lang.h">
      <Filter>SourceFiles</Filter>
    </ClInclude>
    <ClInclude Include="SourceFiles\pspecific_mac_p.h">
      <Filter>SourceFiles</Filter>
    </ClInclude>
    <ClInclude Include="ThirdParty\minizip\crypt.h">
      <Filter>ThirdParty\minizip</Filter>
    </ClInclude>
    <ClInclude Include="ThirdParty\minizip\ioapi.h">
      <Filter>ThirdParty\minizip</Filter>
    </ClInclude>
    <ClInclude Include="ThirdParty\minizip\zip.h">
      <Filter>ThirdParty\minizip</Filter>
    </ClInclude>
    <ClInclude Include="SourceFiles\shortcuts.h">
      <Filter>SourceFiles</Filter>
    </ClInclude>
    <ClInclude Include="SourceFiles\intro\introstart.h">
      <Filter>SourceFiles\intro</Filter>
    </ClInclude>
    <ClInclude Include="SourceFiles\mtproto\auth_key.h">
      <Filter>SourceFiles\mtproto</Filter>
    </ClInclude>
    <ClInclude Include="SourceFiles\mtproto\core_types.h">
      <Filter>SourceFiles\mtproto</Filter>
    </ClInclude>
    <ClInclude Include="SourceFiles\mtproto\rpc_sender.h">
      <Filter>SourceFiles\mtproto</Filter>
    </ClInclude>
    <ClInclude Include="SourceFiles\mtproto\rsa_public_key.h">
      <Filter>SourceFiles\mtproto</Filter>
    </ClInclude>
    <ClInclude Include="SourceFiles\mtproto\scheme_auto.h">
      <Filter>SourceFiles\mtproto</Filter>
    </ClInclude>
    <ClInclude Include="SourceFiles\inline_bots\inline_bot_layout_item.h">
      <Filter>SourceFiles\inline_bots</Filter>
    </ClInclude>
    <ClInclude Include="SourceFiles\inline_bots\inline_bot_result.h">
      <Filter>SourceFiles\inline_bots</Filter>
    </ClInclude>
    <ClInclude Include="SourceFiles\inline_bots\inline_bot_send_data.h">
      <Filter>SourceFiles\inline_bots</Filter>
    </ClInclude>
    <ClInclude Include="SourceFiles\inline_bots\inline_bot_layout_internal.h">
      <Filter>SourceFiles\inline_bots</Filter>
    </ClInclude>
    <ClInclude Include="SourceFiles\ui\boxshadow.h">
      <Filter>SourceFiles\ui</Filter>
    </ClInclude>
    <ClInclude Include="SourceFiles\ui\emoji_config.h">
      <Filter>SourceFiles\ui</Filter>
    </ClInclude>
    <ClInclude Include="SourceFiles\ui\filedialog.h">
      <Filter>SourceFiles\ui</Filter>
    </ClInclude>
    <ClInclude Include="SourceFiles\ui\images.h">
      <Filter>SourceFiles\ui</Filter>
    </ClInclude>
    <ClInclude Include="SourceFiles\ui\toast\toast.h">
      <Filter>SourceFiles\ui\toast</Filter>
    </ClInclude>
    <ClInclude Include="SourceFiles\ui\toast\toast_widget.h">
      <Filter>SourceFiles\ui\toast</Filter>
    </ClInclude>
    <ClInclude Include="SourceFiles\serialize\serialize_document.h">
      <Filter>SourceFiles\serialize</Filter>
    </ClInclude>
    <ClInclude Include="SourceFiles\serialize\serialize_common.h">
      <Filter>SourceFiles\serialize</Filter>
    </ClInclude>
    <ClInclude Include="SourceFiles\dialogs\dialogs_layout.h">
      <Filter>SourceFiles\dialogs</Filter>
    </ClInclude>
    <ClInclude Include="SourceFiles\dialogs\dialogs_list.h">
      <Filter>SourceFiles\dialogs</Filter>
    </ClInclude>
    <ClInclude Include="SourceFiles\dialogs\dialogs_indexed_list.h">
      <Filter>SourceFiles\dialogs</Filter>
    </ClInclude>
    <ClInclude Include="SourceFiles\dialogs\dialogs_common.h">
      <Filter>SourceFiles\dialogs</Filter>
    </ClInclude>
    <ClInclude Include="SourceFiles\dialogs\dialogs_row.h">
      <Filter>SourceFiles\dialogs</Filter>
    </ClInclude>
    <ClInclude Include="SourceFiles\ui\buttons\peer_avatar_button.h">
      <Filter>SourceFiles\ui\buttons</Filter>
    </ClInclude>
    <ClInclude Include="SourceFiles\history\history_common.h">
      <Filter>SourceFiles\history</Filter>
    </ClInclude>
    <ClInclude Include="SourceFiles\core\click_handler.h">
      <Filter>SourceFiles\core</Filter>
    </ClInclude>
    <ClInclude Include="SourceFiles\core\click_handler_types.h">
      <Filter>SourceFiles\core</Filter>
    </ClInclude>
    <ClInclude Include="SourceFiles\overview\overview_layout.h">
      <Filter>SourceFiles\overview</Filter>
    </ClInclude>
    <ClInclude Include="SourceFiles\ui\text\text.h">
      <Filter>SourceFiles\ui\text</Filter>
    </ClInclude>
    <ClInclude Include="SourceFiles\ui\text\text_entity.h">
      <Filter>SourceFiles\ui\text</Filter>
    </ClInclude>
    <ClInclude Include="SourceFiles\ui\text\text_block.h">
      <Filter>SourceFiles\ui\text</Filter>
    </ClInclude>
    <ClInclude Include="GeneratedFiles\styles\style_basic.h">
      <Filter>GeneratedFiles\styles</Filter>
    </ClInclude>
    <ClInclude Include="GeneratedFiles\styles\style_basic_types.h">
      <Filter>GeneratedFiles\styles</Filter>
    </ClInclude>
    <ClInclude Include="GeneratedFiles\numbers.h">
      <Filter>GeneratedFiles</Filter>
    </ClInclude>
    <ClInclude Include="GeneratedFiles\styles\style_overview.h">
      <Filter>GeneratedFiles\styles</Filter>
    </ClInclude>
    <ClInclude Include="SourceFiles\ui\style\style_core.h">
      <Filter>SourceFiles\ui\style</Filter>
    </ClInclude>
    <ClInclude Include="SourceFiles\ui\style\style_core_types.h">
      <Filter>SourceFiles\ui\style</Filter>
    </ClInclude>
    <ClInclude Include="SourceFiles\ui\style\style_core_font.h">
      <Filter>SourceFiles\ui\style</Filter>
    </ClInclude>
    <ClInclude Include="SourceFiles\ui\style\style_core_color.h">
      <Filter>SourceFiles\ui\style</Filter>
    </ClInclude>
    <ClInclude Include="SourceFiles\ui\style\style_core_icon.h">
      <Filter>SourceFiles\ui\style</Filter>
    </ClInclude>
    <ClInclude Include="SourceFiles\core\version.h">
      <Filter>SourceFiles\core</Filter>
    </ClInclude>
    <ClInclude Include="SourceFiles\config.h">
      <Filter>SourceFiles</Filter>
    </ClInclude>
    <ClInclude Include="Resources\winrc\resource.h">
      <Filter>Resources\winrc</Filter>
    </ClInclude>
  </ItemGroup>
  <ItemGroup>
    <CustomBuild Include="SourceFiles\application.h">
      <Filter>SourceFiles</Filter>
    </CustomBuild>
    <CustomBuild Include="SourceFiles\mainwidget.h">
      <Filter>SourceFiles</Filter>
    </CustomBuild>
    <CustomBuild Include="SourceFiles\dialogswidget.h">
      <Filter>SourceFiles</Filter>
    </CustomBuild>
    <CustomBuild Include="SourceFiles\historywidget.h">
      <Filter>SourceFiles</Filter>
    </CustomBuild>
    <CustomBuild Include="SourceFiles\layerwidget.h">
      <Filter>SourceFiles</Filter>
    </CustomBuild>
    <CustomBuild Include="SourceFiles\localimageloader.h">
      <Filter>SourceFiles</Filter>
    </CustomBuild>
    <CustomBuild Include="SourceFiles\fileuploader.h">
      <Filter>SourceFiles</Filter>
    </CustomBuild>
    <CustomBuild Include="SourceFiles\profilewidget.h">
      <Filter>SourceFiles</Filter>
    </CustomBuild>
    <CustomBuild Include="SourceFiles\sysbuttons.h">
      <Filter>SourceFiles</Filter>
    </CustomBuild>
    <CustomBuild Include="SourceFiles\title.h">
      <Filter>SourceFiles</Filter>
    </CustomBuild>
    <CustomBuild Include="SourceFiles\boxes\aboutbox.h">
      <Filter>SourceFiles\boxes</Filter>
    </CustomBuild>
    <CustomBuild Include="SourceFiles\boxes\addcontactbox.h">
      <Filter>SourceFiles\boxes</Filter>
    </CustomBuild>
    <CustomBuild Include="SourceFiles\boxes\confirmbox.h">
      <Filter>SourceFiles\boxes</Filter>
    </CustomBuild>
    <CustomBuild Include="SourceFiles\boxes\connectionbox.h">
      <Filter>SourceFiles\boxes</Filter>
    </CustomBuild>
    <CustomBuild Include="SourceFiles\boxes\contactsbox.h">
      <Filter>SourceFiles\boxes</Filter>
    </CustomBuild>
    <CustomBuild Include="SourceFiles\boxes\photocropbox.h">
      <Filter>SourceFiles\boxes</Filter>
    </CustomBuild>
    <CustomBuild Include="SourceFiles\boxes\photosendbox.h">
      <Filter>SourceFiles\boxes</Filter>
    </CustomBuild>
    <CustomBuild Include="SourceFiles\boxes\emojibox.h">
      <Filter>SourceFiles\boxes</Filter>
    </CustomBuild>
    <CustomBuild Include="SourceFiles\intro\introcode.h">
      <Filter>SourceFiles\intro</Filter>
    </CustomBuild>
    <CustomBuild Include="SourceFiles\intro\introphone.h">
      <Filter>SourceFiles\intro</Filter>
    </CustomBuild>
    <CustomBuild Include="SourceFiles\intro\introsignup.h">
      <Filter>SourceFiles\intro</Filter>
    </CustomBuild>
    <CustomBuild Include="SourceFiles\dropdown.h">
      <Filter>SourceFiles</Filter>
    </CustomBuild>
    <CustomBuild Include="SourceFiles\settingswidget.h">
      <Filter>SourceFiles</Filter>
    </CustomBuild>
    <CustomBuild Include="SourceFiles\boxes\downloadpathbox.h">
      <Filter>SourceFiles\boxes</Filter>
    </CustomBuild>
    <CustomBuild Include="SourceFiles\mediaview.h">
      <Filter>SourceFiles</Filter>
    </CustomBuild>
    <CustomBuild Include="SourceFiles\overviewwidget.h">
      <Filter>SourceFiles</Filter>
    </CustomBuild>
    <CustomBuild Include="SourceFiles\audio.h">
      <Filter>SourceFiles</Filter>
    </CustomBuild>
    <CustomBuild Include="SourceFiles\boxes\usernamebox.h">
      <Filter>SourceFiles\boxes</Filter>
    </CustomBuild>
    <CustomBuild Include="SourceFiles\history.h">
      <Filter>SourceFiles</Filter>
    </CustomBuild>
    <CustomBuild Include="SourceFiles\localstorage.h">
      <Filter>SourceFiles</Filter>
    </CustomBuild>
    <CustomBuild Include="SourceFiles\boxes\languagebox.h">
      <Filter>SourceFiles\boxes</Filter>
    </CustomBuild>
    <CustomBuild Include="SourceFiles\boxes\backgroundbox.h">
      <Filter>SourceFiles\boxes</Filter>
    </CustomBuild>
    <CustomBuild Include="SourceFiles\pspecific_linux.h">
      <Filter>SourceFiles</Filter>
    </CustomBuild>
    <CustomBuild Include="SourceFiles\pspecific_mac.h">
      <Filter>SourceFiles</Filter>
    </CustomBuild>
    <CustomBuild Include="SourceFiles\passcodewidget.h">
      <Filter>SourceFiles</Filter>
    </CustomBuild>
    <CustomBuild Include="SourceFiles\boxes\autolockbox.h">
      <Filter>SourceFiles\boxes</Filter>
    </CustomBuild>
    <CustomBuild Include="SourceFiles\boxes\passcodebox.h">
      <Filter>SourceFiles\boxes</Filter>
    </CustomBuild>
    <CustomBuild Include="SourceFiles\apiwrap.h">
      <Filter>SourceFiles</Filter>
    </CustomBuild>
    <CustomBuild Include="SourceFiles\boxes\sessionsbox.h">
      <Filter>SourceFiles\boxes</Filter>
    </CustomBuild>
    <CustomBuild Include="SourceFiles\boxes\abstractbox.h">
      <Filter>SourceFiles\boxes</Filter>
    </CustomBuild>
    <CustomBuild Include="SourceFiles\intro\intropwdcheck.h">
      <Filter>SourceFiles\intro</Filter>
    </CustomBuild>
    <CustomBuild Include="SourceFiles\boxes\stickersetbox.h">
      <Filter>SourceFiles\boxes</Filter>
    </CustomBuild>
    <CustomBuild Include="SourceFiles\autoupdater.h">
      <Filter>SourceFiles</Filter>
    </CustomBuild>
    <CustomBuild Include="SourceFiles\playerwidget.h">
      <Filter>SourceFiles</Filter>
    </CustomBuild>
    <CustomBuild Include="Resources\numbers.txt">
      <Filter>Resources</Filter>
    </CustomBuild>
    <CustomBuild Include="Resources\telegram.qrc">
      <Filter>Resources</Filter>
    </CustomBuild>
    <CustomBuild Include="Resources\telegram_emojis.qrc">
      <Filter>Resources</Filter>
    </CustomBuild>
    <CustomBuild Include="Resources\telegram_wnd.qrc">
      <Filter>Resources</Filter>
    </CustomBuild>
    <CustomBuild Include="SourceFiles\layout.h">
      <Filter>SourceFiles</Filter>
    </CustomBuild>
    <CustomBuild Include="SourceFiles\structs.h">
      <Filter>SourceFiles</Filter>
    </CustomBuild>
    <CustomBuild Include="SourceFiles\intro\introwidget.h">
      <Filter>SourceFiles\intro</Filter>
    </CustomBuild>
    <CustomBuild Include="SourceFiles\pspecific_win.h">
      <Filter>SourceFiles</Filter>
    </CustomBuild>
    <CustomBuild Include="SourceFiles\pspecific_winrt.h">
      <Filter>SourceFiles</Filter>
    </CustomBuild>
    <CustomBuild Include="SourceFiles\mtproto\connection_tcp.h">
      <Filter>SourceFiles\mtproto</Filter>
    </CustomBuild>
    <CustomBuild Include="SourceFiles\mtproto\connection_http.h">
      <Filter>SourceFiles\mtproto</Filter>
    </CustomBuild>
    <CustomBuild Include="SourceFiles\mtproto\connection.h">
      <Filter>SourceFiles\mtproto</Filter>
    </CustomBuild>
    <CustomBuild Include="SourceFiles\mtproto\dcenter.h">
      <Filter>SourceFiles\mtproto</Filter>
    </CustomBuild>
    <CustomBuild Include="SourceFiles\mtproto\facade.h">
      <Filter>SourceFiles\mtproto</Filter>
    </CustomBuild>
    <CustomBuild Include="SourceFiles\mtproto\file_download.h">
      <Filter>SourceFiles\mtproto</Filter>
    </CustomBuild>
    <CustomBuild Include="SourceFiles\mtproto\session.h">
      <Filter>SourceFiles\mtproto</Filter>
    </CustomBuild>
    <CustomBuild Include="SourceFiles\mtproto\connection_abstract.h">
      <Filter>SourceFiles\mtproto</Filter>
    </CustomBuild>
    <CustomBuild Include="SourceFiles\mtproto\connection_auto.h">
      <Filter>SourceFiles\mtproto</Filter>
    </CustomBuild>
    <CustomBuild Include="SourceFiles\facades.h">
      <Filter>SourceFiles</Filter>
    </CustomBuild>
    <CustomBuild Include="SourceFiles\ui\animation.h">
      <Filter>SourceFiles\ui</Filter>
    </CustomBuild>
    <CustomBuild Include="SourceFiles\ui\button.h">
      <Filter>SourceFiles\ui</Filter>
    </CustomBuild>
    <CustomBuild Include="SourceFiles\ui\countryinput.h">
      <Filter>SourceFiles\ui</Filter>
    </CustomBuild>
    <CustomBuild Include="SourceFiles\ui\flatbutton.h">
      <Filter>SourceFiles\ui</Filter>
    </CustomBuild>
    <CustomBuild Include="SourceFiles\ui\flatcheckbox.h">
      <Filter>SourceFiles\ui</Filter>
    </CustomBuild>
    <CustomBuild Include="SourceFiles\ui\flatinput.h">
      <Filter>SourceFiles\ui</Filter>
    </CustomBuild>
    <CustomBuild Include="SourceFiles\ui\flatlabel.h">
      <Filter>SourceFiles\ui</Filter>
    </CustomBuild>
    <CustomBuild Include="SourceFiles\ui\flattextarea.h">
      <Filter>SourceFiles\ui</Filter>
    </CustomBuild>
    <CustomBuild Include="SourceFiles\ui\popupmenu.h">
      <Filter>SourceFiles\ui</Filter>
    </CustomBuild>
    <CustomBuild Include="SourceFiles\ui\scrollarea.h">
      <Filter>SourceFiles\ui</Filter>
    </CustomBuild>
    <CustomBuild Include="SourceFiles\ui\twidget.h">
      <Filter>SourceFiles\ui</Filter>
    </CustomBuild>
    <CustomBuild Include="SourceFiles\ui\toast\toast_manager.h">
      <Filter>SourceFiles\ui\toast</Filter>
    </CustomBuild>
    <CustomBuild Include="SourceFiles\window\top_bar_widget.h">
      <Filter>SourceFiles\window</Filter>
    </CustomBuild>
    <CustomBuild Include="SourceFiles\mainwindow.h">
      <Filter>SourceFiles</Filter>
    </CustomBuild>
    <CustomBuild Include="SourceFiles\core\basic_types.h">
      <Filter>SourceFiles\core</Filter>
    </CustomBuild>
<<<<<<< HEAD
    <CustomBuild Include="SourceFiles\history\field_autocomplete.h">
      <Filter>SourceFiles\history</Filter>
=======
    <CustomBuild Include="Resources\langs\lang.strings">
      <Filter>Resources\langs</Filter>
>>>>>>> 58e18501
    </CustomBuild>
  </ItemGroup>
  <ItemGroup>
    <None Include="Resources\langs\lang_it.strings">
      <Filter>Resources\langs</Filter>
    </None>
    <None Include="Resources\langs\lang_es.strings">
      <Filter>Resources\langs</Filter>
    </None>
    <None Include="Resources\langs\lang_de.strings">
      <Filter>Resources\langs</Filter>
    </None>
    <None Include="Resources\langs\lang_nl.strings">
      <Filter>Resources\langs</Filter>
    </None>
    <None Include="Resources\langs\lang_pt_BR.strings">
      <Filter>Resources\langs</Filter>
    </None>
    <None Include="Resources\langs\lang_ko.strings">
      <Filter>Resources\langs</Filter>
    </None>
    <None Include="Telegram.xcodeproj\project.pbxproj">
      <Filter>OtherPlatforms</Filter>
    </None>
    <None Include="Telegram.plist">
      <Filter>OtherPlatforms</Filter>
    </None>
    <None Include="Telegram.xcodeproj\qt_preprocess.mak">
      <Filter>OtherPlatforms</Filter>
    </None>
    <None Include="Telegram.pro">
      <Filter>OtherPlatforms</Filter>
    </None>
    <None Include="SourceFiles\mtproto\generate.py">
      <Filter>SourceFiles\mtproto</Filter>
    </None>
    <None Include="SourceFiles\mtproto\scheme.tl">
      <Filter>SourceFiles\mtproto</Filter>
    </None>
    <None Include="SourceFiles\pspecific_mac_p.mm">
      <Filter>SourceFiles</Filter>
    </None>
    <None Include="Resources\langs\download.sh">
      <Filter>Resources\langs</Filter>
    </None>
    <None Include="Resources\langs\list">
      <Filter>Resources\langs</Filter>
    </None>
    <None Include="Resources\langs\upload.sh">
      <Filter>Resources\langs</Filter>
    </None>
  </ItemGroup>
  <ItemGroup>
    <Image Include="Resources\art\icon256.ico">
      <Filter>Resources</Filter>
    </Image>
  </ItemGroup>
  <ItemGroup>
    <CodegenStyleItem Include="Resources\all_files.style">
      <Filter>Resources</Filter>
    </CodegenStyleItem>
    <CodegenStyleItem Include="Resources\basic.style">
      <Filter>Resources</Filter>
    </CodegenStyleItem>
    <CodegenStyleItem Include="Resources\basic_types.style">
      <Filter>Resources</Filter>
    </CodegenStyleItem>
    <CodegenStyleItem Include="SourceFiles\overview\overview.style">
      <Filter>SourceFiles\overview</Filter>
    </CodegenStyleItem>
  </ItemGroup>
  <ItemGroup>
    <ResourceCompile Include="Resources\winrc\Telegram.rc">
      <Filter>Resources\winrc</Filter>
    </ResourceCompile>
  </ItemGroup>
</Project><|MERGE_RESOLUTION|>--- conflicted
+++ resolved
@@ -1525,13 +1525,11 @@
     <CustomBuild Include="SourceFiles\core\basic_types.h">
       <Filter>SourceFiles\core</Filter>
     </CustomBuild>
-<<<<<<< HEAD
     <CustomBuild Include="SourceFiles\history\field_autocomplete.h">
       <Filter>SourceFiles\history</Filter>
-=======
+    </CustomBuild>
     <CustomBuild Include="Resources\langs\lang.strings">
       <Filter>Resources\langs</Filter>
->>>>>>> 58e18501
     </CustomBuild>
   </ItemGroup>
   <ItemGroup>
