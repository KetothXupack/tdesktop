--- conflicted
+++ resolved
@@ -91,13 +91,11 @@
     <Filter Include="Resources\winrc">
       <UniqueIdentifier>{6b33ddc0-a7e2-4961-81dc-e1b5de2e2c60}</UniqueIdentifier>
     </Filter>
-<<<<<<< HEAD
     <Filter Include="SourceFiles\data">
       <UniqueIdentifier>{606a297a-0b85-4df9-a6bc-39de5beed362}</UniqueIdentifier>
-=======
+    </Filter>
     <Filter Include="SourceFiles\profile">
       <UniqueIdentifier>{b761f2a4-0e8c-4e52-b179-7a3185c046c4}</UniqueIdentifier>
->>>>>>> 4ddb3714
     </Filter>
   </ItemGroup>
   <ItemGroup>
@@ -1163,7 +1161,6 @@
     <ClCompile Include="GeneratedFiles\Release\moc_field_autocomplete.cpp">
       <Filter>GeneratedFiles\Release</Filter>
     </ClCompile>
-<<<<<<< HEAD
     <ClCompile Include="GeneratedFiles\styles\style_history.cpp">
       <Filter>GeneratedFiles\styles</Filter>
     </ClCompile>
@@ -1184,7 +1181,7 @@
     </ClCompile>
     <ClCompile Include="SourceFiles\data\drafts.cpp">
       <Filter>SourceFiles\data</Filter>
-=======
+    </ClCompile>
     <ClCompile Include="SourceFiles\window\section_widget.cpp">
       <Filter>SourceFiles\window</Filter>
     </ClCompile>
@@ -1298,7 +1295,6 @@
     </ClCompile>
     <ClCompile Include="GeneratedFiles\Release\moc_report_box.cpp">
       <Filter>GeneratedFiles\Release</Filter>
->>>>>>> 4ddb3714
     </ClCompile>
   </ItemGroup>
   <ItemGroup>
@@ -1473,7 +1469,6 @@
     <ClInclude Include="Resources\winrc\resource.h">
       <Filter>Resources\winrc</Filter>
     </ClInclude>
-<<<<<<< HEAD
     <ClInclude Include="GeneratedFiles\styles\style_history.h">
       <Filter>GeneratedFiles\styles</Filter>
     </ClInclude>
@@ -1482,7 +1477,7 @@
     </ClInclude>
     <ClInclude Include="SourceFiles\data\drafts.h">
       <Filter>SourceFiles\data</Filter>
-=======
+    </ClInclude>
     <ClInclude Include="GeneratedFiles\styles\style_profile.h">
       <Filter>GeneratedFiles\styles</Filter>
     </ClInclude>
@@ -1521,7 +1516,6 @@
     </ClInclude>
     <ClInclude Include="SourceFiles\ui\buttons\left_outline_button.h">
       <Filter>SourceFiles\ui\buttons</Filter>
->>>>>>> 4ddb3714
     </ClInclude>
   </ItemGroup>
   <ItemGroup>
@@ -1762,10 +1756,9 @@
     <CustomBuild Include="Resources\langs\lang.strings">
       <Filter>Resources\langs</Filter>
     </CustomBuild>
-<<<<<<< HEAD
     <CustomBuild Include="SourceFiles\ui\buttons\history_down_button.h">
       <Filter>SourceFiles\ui\buttons</Filter>
-=======
+    </CustomBuild>
     <CustomBuild Include="SourceFiles\profile\profile_widget.h">
       <Filter>SourceFiles\profile</Filter>
     </CustomBuild>
@@ -1801,7 +1794,6 @@
     </CustomBuild>
     <CustomBuild Include="SourceFiles\boxes\report_box.h">
       <Filter>SourceFiles\boxes</Filter>
->>>>>>> 4ddb3714
     </CustomBuild>
   </ItemGroup>
   <ItemGroup>
@@ -1864,28 +1856,23 @@
     <CodegenStyleItem Include="Resources\all_files.style">
       <Filter>Resources</Filter>
     </CodegenStyleItem>
-<<<<<<< HEAD
     <CustomBuild Include="Resources\basic.style">
       <Filter>Resources</Filter>
     </CustomBuild>
-=======
->>>>>>> 4ddb3714
     <CodegenStyleItem Include="Resources\basic_types.style">
       <Filter>Resources</Filter>
     </CodegenStyleItem>
     <CodegenStyleItem Include="SourceFiles\overview\overview.style">
       <Filter>SourceFiles\overview</Filter>
     </CodegenStyleItem>
-<<<<<<< HEAD
     <CodegenStyleItem Include="SourceFiles\history\history.style">
       <Filter>SourceFiles\history</Filter>
     </CodegenStyleItem>
     <CodegenStyleItem Include="SourceFiles\dialogs\dialogs.style">
       <Filter>SourceFiles\dialogs</Filter>
-=======
+    </CodegenStyleItem>
     <CodegenStyleItem Include="SourceFiles\profile\profile.style">
       <Filter>SourceFiles\profile</Filter>
->>>>>>> 4ddb3714
     </CodegenStyleItem>
   </ItemGroup>
   <ItemGroup>
