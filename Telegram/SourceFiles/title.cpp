--- conflicted
+++ resolved
@@ -388,31 +388,18 @@
 	if (App::wnd() && Ui::isLayerShown()) return HitTestType::None;
 
 	int x(p.x()), y(p.y()), w(width()), h(height());
-<<<<<<< HEAD
-	if (!Adaptive::OneColumn() && _hider && x >= App::main()->dlgsWidth()) return HitTestNone;
-=======
-	if (!Adaptive::OneColumn() && hider && x >= App::main()->dlgsWidth()) return HitTestType::None;
->>>>>>> 01a5aa30
+	if (!Adaptive::OneColumn() && _hider && x >= App::main()->dlgsWidth()) return HitTestType::None;
 
 	if (x >= st::titleIconPos.x() && y >= st::titleIconPos.y() && x < st::titleIconPos.x() + st::titleIconImg.pxWidth() && y < st::titleIconPos.y() + st::titleIconImg.pxHeight()) {
 		return HitTestType::Icon;
 	} else if (false
-<<<<<<< HEAD
 		|| (_player && _player->geometry().contains(p))
-		|| (_lock.hitTest(p - _lock.geometry().topLeft()) == HitTestSysButton && _lock.isVisible())
-        || (_update.hitTest(p - _update.geometry().topLeft()) == HitTestSysButton && _update.isVisible())
-		|| (_minimize.hitTest(p - _minimize.geometry().topLeft()) == HitTestSysButton)
-		|| (_maximize.hitTest(p - _maximize.geometry().topLeft()) == HitTestSysButton)
-		|| (_restore.hitTest(p - _restore.geometry().topLeft()) == HitTestSysButton)
-		|| (_close.hitTest(p - _close.geometry().topLeft()) == HitTestSysButton)
-=======
 		|| (_lock.hitTest(p - _lock.geometry().topLeft()) == HitTestType::SysButton && _lock.isVisible())
-        || (_update.hitTest(p - _update.geometry().topLeft()) == HitTestType::SysButton && _update.isVisible())
+		|| (_update.hitTest(p - _update.geometry().topLeft()) == HitTestType::SysButton && _update.isVisible())
 		|| (_minimize.hitTest(p - _minimize.geometry().topLeft()) == HitTestType::SysButton)
 		|| (_maximize.hitTest(p - _maximize.geometry().topLeft()) == HitTestType::SysButton)
 		|| (_restore.hitTest(p - _restore.geometry().topLeft()) == HitTestType::SysButton)
 		|| (_close.hitTest(p - _close.geometry().topLeft()) == HitTestType::SysButton)
->>>>>>> 01a5aa30
 	) {
 		return HitTestType::SysButton;
 	} else if (x >= 0 && x < w && y >= 0 && y < h) {
