/*
This file is part of Telegram Desktop,
the official desktop version of Telegram messaging app, see https://telegram.org

Telegram Desktop is free software: you can redistribute it and/or modify
it under the terms of the GNU General Public License as published by
the Free Software Foundation, either version 3 of the License, or
(at your option) any later version.

It is distributed in the hope that it will be useful,
but WITHOUT ANY WARRANTY; without even the implied warranty of
MERCHANTABILITY or FITNESS FOR A PARTICULAR PURPOSE. See the
GNU General Public License for more details.

In addition, as a special exception, the copyright holders give permission
to link the code of portions of this program with the OpenSSL library.

Full license: https://github.com/telegramdesktop/tdesktop/blob/master/LICENSE
Copyright (c) 2014-2015 John Preston, https://desktop.telegram.org
*/
#include "stdafx.h"
#include "text.h"

#include "lang.h"

#include "pspecific.h"
#include "boxes/confirmbox.h"
#include "window.h"

#include <private/qharfbuzz_p.h>

namespace {

	const QRegularExpression _reDomain(QString::fromUtf8("(?<![\\w\\$\\-\\_%=\\.])(?:([a-zA-Z]+)://)?((?:[A-Za-zА-яА-ЯёЁ0-9\\-\\_]+\\.){1,10}([A-Za-zрф\\-\\d]{2,22})(\\:\\d+)?)"), QRegularExpression::UseUnicodePropertiesOption);
	const QRegularExpression _reExplicitDomain(QString::fromUtf8("(?<![\\w\\$\\-\\_%=\\.])(?:([a-zA-Z]+)://)((?:[A-Za-zА-яА-ЯёЁ0-9\\-\\_]+\\.){0,5}([A-Za-zрф\\-\\d]{2,22})(\\:\\d+)?)"), QRegularExpression::UseUnicodePropertiesOption);
	const QRegularExpression _reMailName(qsl("[a-zA-Z\\-_\\.0-9]{1,256}$"));
	const QRegularExpression _reMailStart(qsl("^[a-zA-Z\\-_\\.0-9]{1,256}\\@"));
	const QRegularExpression _reHashtag(qsl("(^|[\\s\\.,:;<>|'\"\\[\\]\\{\\}`\\~\\!\\%\\^\\*\\(\\)\\-\\+=\\x10])#[\\w]{2,64}([\\W]|$)"), QRegularExpression::UseUnicodePropertiesOption);
	const QRegularExpression _reMention(qsl("(^|[\\s\\.,:;<>|'\"\\[\\]\\{\\}`\\~\\!\\%\\^\\*\\(\\)\\-\\+=\\x10])@[A-Za-z_0-9]{5,32}([\\W]|$)"), QRegularExpression::UseUnicodePropertiesOption);
	const QRegularExpression _reBotCommand(qsl("(^|[\\s\\.,:;<>|'\"\\[\\]\\{\\}`\\~\\!\\%\\^\\*\\(\\)\\-\\+=\\x10])/[A-Za-z_0-9]{1,64}(@[A-Za-z_0-9]{5,32})?([\\W]|$)"));
	const QRegularExpression _rePre(qsl("(^|[\\s\\.,:;<>|'\"\\[\\]\\{\\}`\\~\\!\\%\\^\\*\\(\\)\\-\\+=\\x10])(````?)[\\s\\S]+?(````?)([\\s\\.,:;<>|'\"\\[\\]\\{\\}`\\~\\!\\%\\^\\*\\(\\)\\-\\+=\\x10]|$)"), QRegularExpression::UseUnicodePropertiesOption);
	const QRegularExpression _reCode(qsl("(^|[\\s\\.,:;<>|'\"\\[\\]\\{\\}`\\~\\!\\%\\^\\*\\(\\)\\-\\+=\\x10])(`)[^\\n]+?(`)([\\s\\.,:;<>|'\"\\[\\]\\{\\}`\\~\\!\\%\\^\\*\\(\\)\\-\\+=\\x10]|$)"), QRegularExpression::UseUnicodePropertiesOption);
	QSet<int32> _validProtocols, _validTopDomains;

	const style::textStyle *_textStyle = 0;

	TextLinkPtr _overLnk, _downLnk, _zeroLnk;

	void _initDefault() {
		_textStyle = &st::defaultTextStyle;
	}

	inline int32 _blockHeight(const ITextBlock *b, const style::font &font) {
		return (b->type() == TextBlockTSkip) ? static_cast<const SkipBlock*>(b)->height() : (_textStyle->lineHeight > font->height) ? _textStyle->lineHeight : font->height;
	}

	inline QFixed _blockRBearing(const ITextBlock *b) {
		return (b->type() == TextBlockTText) ? static_cast<const TextBlock*>(b)->f_rbearing() : 0;
	}
}

const QRegularExpression &reDomain() {
	return _reDomain;
}

const QRegularExpression &reMailName() {
	return _reMailName;
}

const QRegularExpression &reMailStart() {
	return _reMailStart;
}

const QRegularExpression &reHashtag() {
	return _reHashtag;
}

const QRegularExpression &reBotCommand() {
	return _reBotCommand;
}

const style::textStyle *textstyleCurrent() {
	return _textStyle;
}

void textstyleSet(const style::textStyle *style) {
	_textStyle = style ? style : &st::defaultTextStyle;
}

void textlnkOver(const TextLinkPtr &lnk) {
	_overLnk = lnk;
}

const TextLinkPtr &textlnkOver() {
	return _overLnk;
}

void textlnkDown(const TextLinkPtr &lnk) {
	_downLnk = lnk;
}

const TextLinkPtr &textlnkDown() {
	return _downLnk;
}

QString textOneLine(const QString &text, bool trim, bool rich) {
	QString result(text);
	const QChar *s = text.unicode(), *ch = s, *e = text.unicode() + text.size();
	if (trim) {
		while (s < e && chIsTrimmed(*s)) {
			++s;
		}
		while (s < e && chIsTrimmed(*(e - 1))) {
			--e;
		}
		if (e - s != text.size()) {
			result = text.mid(s - text.unicode(), e - s);
		}
	}
	for (const QChar *ch = s; ch != e; ++ch) {
		if (chIsNewline(*ch)) {
            result[int(ch - s)] = QChar::Space;
		}
	}
	return result;
}

QString textClean(const QString &text) {
	QString result(text);
	for (const QChar *s = text.unicode(), *ch = s, *e = text.unicode() + text.size(); ch != e; ++ch) {
		if (*ch == TextCommand) {
            result[int(ch - s)] = QChar::Space;
		}
	}
	return result;
}

QString textRichPrepare(const QString &text) {
	QString result;
	result.reserve(text.size());
	const QChar *s = text.constData(), *ch = s;
	for (const QChar *e = s + text.size(); ch != e; ++ch) {
		if (*ch == TextCommand) {
			if (ch > s) result.append(s, ch - s);
			result.append(QChar::Space);
			s = ch + 1;
			continue;
		}
		if (ch->unicode() == '\\' || ch->unicode() == '[') {
			if (ch > s) result.append(s, ch - s);
			result.append('\\');
			s = ch;
			continue;
		}
	}
	if (ch > s) result.append(s, ch - s);
	return result;
}

QString textcmdSkipBlock(ushort w, ushort h) {
	static QString cmd(5, TextCommand);
	cmd[1] = QChar(TextCommandSkipBlock);
	cmd[2] = QChar(w);
	cmd[3] = QChar(h);
	return cmd;
}

QString textcmdStartLink(ushort lnkIndex) {
	static QString cmd(4, TextCommand);
	cmd[1] = QChar(TextCommandLinkIndex);
	cmd[2] = QChar(lnkIndex);
	return cmd;
}

QString textcmdStartLink(const QString &url) {
	if (url.size() >= 4096) return QString();

	QString result;
	result.reserve(url.size() + 4);
	return result.append(TextCommand).append(QChar(TextCommandLinkText)).append(QChar(url.size())).append(url).append(TextCommand);
}

QString textcmdStopLink() {
	return textcmdStartLink(0);
}

QString textcmdLink(ushort lnkIndex, const QString &text) {
	QString result;
	result.reserve(4 + text.size() + 4);
	return result.append(textcmdStartLink(lnkIndex)).append(text).append(textcmdStopLink());
}

QString textcmdLink(const QString &url, const QString &text) {
	QString result;
	result.reserve(4 + url.size() + text.size() + 4);
	return result.append(textcmdStartLink(url)).append(text).append(textcmdStopLink());
}

QString textcmdStartColor(const style::color &color) {
	QString result;
	result.reserve(7);
	return result.append(TextCommand).append(QChar(TextCommandColor)).append(QChar(color->c.red())).append(QChar(color->c.green())).append(QChar(color->c.blue())).append(QChar(color->c.alpha())).append(TextCommand);
}

QString textcmdStopColor() {
	QString result;
	result.reserve(3);
	return result.append(TextCommand).append(QChar(TextCommandNoColor)).append(TextCommand);
}

const QChar *textSkipCommand(const QChar *from, const QChar *end, bool canLink) {
	const QChar *result = from + 1;
	if (*from != TextCommand || result >= end) return from;

	ushort cmd = result->unicode();
	++result;
	if (result >= end) return from;

	switch (cmd) {
	case TextCommandBold:
	case TextCommandNoBold:
	case TextCommandItalic:
	case TextCommandNoItalic:
	case TextCommandUnderline:
	case TextCommandNoUnderline:
	case TextCommandNoColor:
		break;

	case TextCommandLinkIndex:
		if (result->unicode() > 0x7FFF) return from;
		++result;
		break;

	case TextCommandLinkText: {
		ushort len = result->unicode();
		if (len >= 4096 || !canLink) return from;
		result += len + 1;
	} break;

	case TextCommandColor: {
		const QChar *e = result + 4;
		if (e >= end) return from;

		for (; result < e; ++result) {
			if (result->unicode() >= 256) return from;
		}
	} break;

	case TextCommandSkipBlock:
		result += 2;
		break;

	case TextCommandLangTag:
		result += 1;
		break;
	}
	return (result < end && *result == TextCommand) ? (result + 1) : from;
}

class TextParser {
public:
	
	static Qt::LayoutDirection stringDirection(const QString &str, int32 from, int32 to) {
		const ushort *p = reinterpret_cast<const ushort*>(str.unicode()) + from;
		const ushort *end = p + (to - from);
		while (p < end) {
			uint ucs4 = *p;
			if (QChar::isHighSurrogate(ucs4) && p < end - 1) {
				ushort low = p[1];
				if (QChar::isLowSurrogate(low)) {
					ucs4 = QChar::surrogateToUcs4(ucs4, low);
					++p;
				}
			}
			switch (QChar::direction(ucs4)) {
			case QChar::DirL:
				return Qt::LeftToRight;
			case QChar::DirR:
			case QChar::DirAL:
				return Qt::RightToLeft;
			default:
				break;
			}
			++p;
		}
		return Qt::LayoutDirectionAuto;
	}

	void blockCreated() {
		sumWidth += _t->_blocks.back()->f_width();
		if (sumWidth.floor().toInt() > stopAfterWidth) {
			sumFinished = true;
		}
	}

	void createBlock(int32 skipBack = 0) {
		if (lnkIndex < 0x8000 && lnkIndex > maxLnkIndex) maxLnkIndex = lnkIndex;
		int32 len = int32(_t->_text.size()) + skipBack - blockStart;
		if (len > 0) {
			bool newline = !emoji && (len == 1 && _t->_text.at(blockStart) == QChar::LineFeed);
			if (newlineAwaited) {
				newlineAwaited = false;
				if (!newline) {
					_t->_text.insert(blockStart, QChar::LineFeed);
					createBlock(skipBack - len);
				}
			}
			lastSkipped = false;
			if (emoji) {
				_t->_blocks.push_back(new EmojiBlock(_t->_font, _t->_text, blockStart, len, flags, color, lnkIndex, emoji));
				emoji = 0;
				lastSkipped = true;
			} else if (newline) {
				_t->_blocks.push_back(new NewlineBlock(_t->_font, _t->_text, blockStart, len));
			} else {
				_t->_blocks.push_back(new TextBlock(_t->_font, _t->_text, _t->_minResizeWidth, blockStart, len, flags, color, lnkIndex));
			}
			blockStart += len;
			blockCreated();
		}
	}

	void createSkipBlock(int32 w, int32 h) {
		createBlock();
		_t->_text.push_back('_');
		_t->_blocks.push_back(new SkipBlock(_t->_font, _t->_text, blockStart++, w, h, lnkIndex));
		blockCreated();
	}

	void createNewlineBlock() {
		createBlock();
		_t->_text.push_back(QChar::LineFeed);
		createBlock();
	}

	void getLinkData(const QString &original, QString &result, int32 &fullDisplayed) {
		if (!original.isEmpty() && original.at(0) == '/') {
			result = original;
			fullDisplayed = -4; // bot command 
		} else if (!original.isEmpty() && original.at(0) == '@') {
			result = original;
			fullDisplayed = -3; // mention
		} else if (!original.isEmpty() && original.at(0) == '#') {
			result = original;
			fullDisplayed = -2; // hashtag
		} else if (_reMailStart.match(original).hasMatch()) {
			result = original;
			fullDisplayed = -1; // email
		} else {
			QUrl url(original), good(url.isValid() ? url.toEncoded() : "");
			QString readable = good.isValid() ? good.toDisplayString() : original;
			result = _t->_font->elided(readable, st::linkCropLimit);
			fullDisplayed = (result == readable) ? 1 : 0;
		}
	}

	void checkCommand() {
		QChar c = ((ptr < end) ? *ptr : 0);
		while (c == TextCommand) {
			if (!readCommand()) {
				break;
			}
		}
	}

	void checkEntities() {
		while (!removeFlags.isEmpty() && (ptr >= removeFlags.firstKey() || ptr >= end)) {
			const QList<int32> &removing(removeFlags.first());
			for (int32 i = removing.size(); i > 0;) {
				int32 flag = removing.at(--i);
				if (flags & flag) {
					createBlock();
					flags &= ~flag;
					if (flag == TextBlockFPre) {
						newlineAwaited = true;
					}
				}
			}
			removeFlags.erase(removeFlags.begin());
		}
		if (waitingEntity == entitiesEnd || ptr < start + waitingEntity->offset) {
			return;
		}

		bool lnk = false;
		int32 startFlags = 0;
		int32 fullDisplayed;
		QString lnkUrl, lnkText;
		if (waitingEntity->type == EntityInTextCustomUrl) {
			lnk = true;
			lnkUrl = waitingEntity->text;
			lnkText = QString(start + waitingEntity->offset, waitingEntity->length);
			fullDisplayed = -5;
		} else if (waitingEntity->type == EntityInTextBold) {
			startFlags = TextBlockFSemibold;
		} else if (waitingEntity->type == EntityInTextItalic) {
			startFlags = TextBlockFItalic;
		} else if (waitingEntity->type == EntityInTextCode) {
			startFlags = TextBlockFCode;
		} else if (waitingEntity->type == EntityInTextPre) {
			startFlags = TextBlockFPre;
			createBlock();
			if (!_t->_blocks.isEmpty() && _t->_blocks.back()->type() != TextBlockTNewline) {
				createNewlineBlock();
			}
		} else {
			lnk = true;
			lnkUrl = QString(start + waitingEntity->offset, waitingEntity->length);
			getLinkData(lnkUrl, lnkText, fullDisplayed);
		}

		if (lnk) {
			createBlock();

			links.push_back(TextLinkData(lnkUrl, fullDisplayed));
			lnkIndex = 0x8000 + links.size();

			_t->_text += lnkText;
			ptr = start + waitingEntity->offset + waitingEntity->length;

			createBlock();

			lnkIndex = 0;
		} else if (startFlags) {
			if (!(flags & startFlags)) {
				createBlock();
				flags |= startFlags;
				removeFlags[start + waitingEntity->offset + waitingEntity->length].push_front(startFlags);
			}
		}

		++waitingEntity;
		if (links.size() >= 0x7FFF) {
			while (waitingEntity != entitiesEnd && (
				waitingEntity->type == EntityInTextUrl ||
				waitingEntity->type == EntityInTextCustomUrl ||
				waitingEntity->type == EntityInTextEmail ||
				waitingEntity->type == EntityInTextHashtag ||
				waitingEntity->type == EntityInTextMention ||
				waitingEntity->type == EntityInTextBotCommand ||
				waitingEntity->length <= 0)) {
				++waitingEntity;
			}
		} else {
			while (waitingEntity != entitiesEnd && waitingEntity->length <= 0) ++waitingEntity;
		}
	}
	
	bool readCommand() {
		const QChar *afterCmd = textSkipCommand(ptr, end, links.size() < 0x7FFF);
		if (afterCmd == ptr) {
			return false;
		}

		ushort cmd = (++ptr)->unicode();
		++ptr;

		switch (cmd) {
		case TextCommandBold:
			if (!(flags & TextBlockFBold)) {
				createBlock();
				flags |= TextBlockFBold;
			}
		break;

		case TextCommandNoBold:
			if (flags & TextBlockFBold) {
				createBlock();
				flags &= ~TextBlockFBold;
			}
		break;

		case TextCommandItalic:
			if (!(flags & TextBlockFItalic)) {
				createBlock();
				flags |= TextBlockFItalic;
			}
		break;

		case TextCommandNoItalic:
			if (flags & TextBlockFItalic) {
				createBlock();
				flags &= ~TextBlockFItalic;
			}
		break;

		case TextCommandUnderline:
			if (!(flags & TextBlockFUnderline)) {
				createBlock();
				flags |= TextBlockFUnderline;
			}
		break;

		case TextCommandNoUnderline:
			if (flags & TextBlockFUnderline) {
				createBlock();
				flags &= ~TextBlockFUnderline;
			}
		break;

		case TextCommandLinkIndex:
			if (ptr->unicode() != lnkIndex) {
				createBlock();
				lnkIndex = ptr->unicode();
			}
		break;

		case TextCommandLinkText: {
			createBlock();
			int32 len = ptr->unicode();
			links.push_back(TextLinkData(QString(++ptr, len), false));
			lnkIndex = 0x8000 + links.size();
		} break;

		case TextCommandColor: {
			style::color c(ptr->unicode(), (ptr + 1)->unicode(), (ptr + 2)->unicode(), (ptr + 3)->unicode());
			if (color != c) {
				createBlock();
				color = c;
			}
		} break;

		case TextCommandSkipBlock:
			createBlock();
			createSkipBlock(ptr->unicode(), (ptr + 1)->unicode());
		break;

		case TextCommandNoColor:
			if (color) {
				createBlock();
				color = style::color();
			}
		break;
		}

		ptr = afterCmd;
		return true;
	}

	void parseCurrentChar() {
		int skipBack = 0;
		ch = ((ptr < end) ? *ptr : 0);
		chInt = ch.unicode();
		bool skip = false, isNewLine = multiline && chIsNewline(ch), isSpace = chIsSpace(ch), isDiac = chIsDiac(ch), isTilde = (ch == '~');
		if (chIsBad(ch) || ch.isLowSurrogate()) {
			skip = true;
		} else if (isDiac) {
			if (lastSkipped || emoji || ++diacs > chMaxDiacAfterSymbol()) {
				skip = true;
			}
		} else if (ch.isHighSurrogate()) {
			if (ptr + 1 >= end || !(ptr + 1)->isLowSurrogate()) {
				skip = true;
			} else {
				_t->_text.push_back(ch);
				skipBack = -1;
				++ptr;
				ch = *ptr;
				chInt = (chInt << 16) | ch.unicode();
			}
		} else if ((ch >= 48 && ch < 58) || ch == 35) { // check for digit emoji
			if (ptr + 1 < end && (ptr + 1)->unicode() == 0x20E3) {
				_t->_text.push_back(ch);
				skipBack = -1;
				++ptr;
				ch = *ptr;
				chInt = (chInt << 16) | 0x20E3;
			}
		}

		lastSkipped = skip;
		if (skip) {
			ch = 0;
		} else {
			if (isTilde) {
				if (!(flags & TextBlockFTilde)) {
					createBlock();
					flags |= TextBlockFTilde;
				}
			}
			else {
				if (flags & TextBlockFTilde) {
					createBlock();
					flags &= ~TextBlockFTilde;
				}
			}
			if (isNewLine) {
				createNewlineBlock();
			} else if (isSpace) {
				_t->_text.push_back(QChar::Space);
			} else {
				if (emoji) createBlock(skipBack);
				_t->_text.push_back(ch);
			}
			if (!isDiac) diacs = 0;
		}
	}

	void parseEmojiFromCurrent() {
		int len = 0, skipped = (chInt > 0xFFFFU) ? 1 : 0;
		EmojiPtr e = emojiFromText(ptr - skipped, end, len);
		if (!e) return;

		for (int l = len - skipped - 1; l > 0; --l) {
			_t->_text.push_back(*++ptr);
		}
		if (e->postfix && _t->_text.at(_t->_text.size() - 1).unicode() != e->postfix) {
			_t->_text.push_back(e->postfix);
			++len;
		}

		createBlock(-len);
		emoji = e;
	}

	TextParser(Text *t, const QString &text, const TextParseOptions &options) : _t(t),
		src(text),
		rich(options.flags & TextParseRichText),
		multiline(options.flags & TextParseMultiline),
		maxLnkIndex(0),
		flags(0),
		lnkIndex(0),
		stopAfterWidth(QFIXED_MAX) {
		if (options.flags & TextParseLinks) {
			entities = textParseEntities(src, options.flags, rich);
		}
		parse(options);
	}
	TextParser(Text *t, const QString &text, const EntitiesInText &preparsed, const TextParseOptions &options) : _t(t),
		src(text),
		rich(options.flags & TextParseRichText),
		multiline(options.flags & TextParseMultiline),
		maxLnkIndex(0),
		flags(0),
		lnkIndex(0),
		stopAfterWidth(QFIXED_MAX) {
		if ((options.flags & TextParseLinks) && !preparsed.isEmpty()) {
			bool parseMentions = (options.flags & TextParseMentions);
			bool parseHashtags = (options.flags & TextParseHashtags);
			bool parseBotCommands = (options.flags & TextParseBotCommands);
			bool parseMono = (options.flags & TextParseMono);
			if (parseMentions && parseHashtags && parseBotCommands && parseMono) {
				entities = preparsed;
			} else {
				int32 i = 0, l = preparsed.size();
				entities.reserve(l);
				const QChar *p = text.constData(), s = text.size();
				for (; i < l; ++i) {
					EntityInTextType t = preparsed.at(i).type;
					if ((t == EntityInTextMention && !parseMentions) ||
						(t == EntityInTextHashtag && !parseHashtags) ||
						(t == EntityInTextBotCommand && !parseBotCommands) ||
						((t == EntityInTextBold || t == EntityInTextItalic || t == EntityInTextCode || t == EntityInTextPre) && !parseMono)) {
						continue;
					}
					entities.push_back(preparsed.at(i));
				}
			}
		}
		parse(options);
	}
	void parse(const TextParseOptions &options) {
		if (options.maxw > 0 && options.maxh > 0) {
			stopAfterWidth = ((options.maxh / _t->_font->height) + 1) * options.maxw;
		}

		start = src.constData();
		end = start + src.size();

		ptr = start;
		while (ptr != end && chIsTrimmed(*ptr, rich)) {
			++ptr;
		}
		while (ptr != end && chIsTrimmed(*(end - 1), rich)) {
			--end;
		}

		_t->_text.resize(0);
		_t->_text.reserve(end - ptr);

		diacs = 0;
		sumWidth = 0;
		sumFinished = newlineAwaited = false;
		blockStart = 0;
		emoji = 0;

		ch = chInt = 0;
		lastSkipped = false;
		entitiesEnd = entities.cend();
		waitingEntity = entities.cbegin();
		while (waitingEntity != entitiesEnd && waitingEntity->length <= 0) ++waitingEntity;
		for (; ptr <= end; ++ptr) {
			checkEntities();
			if (rich) checkCommand();
			parseCurrentChar();
			parseEmojiFromCurrent();

			if (sumFinished || _t->_text.size() >= 0x8000) break; // 32k max
		}
		createBlock();
		removeFlags.clear();

		_t->_links.resize(maxLnkIndex);
		for (Text::TextBlocks::const_iterator i = _t->_blocks.cbegin(), e = _t->_blocks.cend(); i != e; ++i) {
			ITextBlock *b = *i;
			if (b->lnkIndex() > 0x8000) {
				lnkIndex = maxLnkIndex + (b->lnkIndex() - 0x8000);
				if (_t->_links.size() < lnkIndex) {
					_t->_links.resize(lnkIndex);
					const TextLinkData &data(links[lnkIndex - maxLnkIndex - 1]);
					TextLinkPtr lnk;
					if (data.fullDisplayed < -4) { // hidden link
						lnk = TextLinkPtr(new CustomTextLink(data.url));
					} else if (data.fullDisplayed < -3) { // bot command
						lnk = TextLinkPtr(new BotCommandLink(data.url));
					} else if (data.fullDisplayed < -2) { // mention
						if (options.flags & TextTwitterMentions) {
							lnk = TextLinkPtr(new TextLink(qsl("https://twitter.com/") + data.url.mid(1), true));
						} else if (options.flags & TextInstagramMentions) {
							lnk = TextLinkPtr(new TextLink(qsl("https://instagram.com/") + data.url.mid(1) + '/', true));
						} else {
							lnk = TextLinkPtr(new MentionLink(data.url));
						}
					} else if (data.fullDisplayed < -1) { // hashtag
						if (options.flags & TextTwitterMentions) {
							lnk = TextLinkPtr(new TextLink(qsl("https://twitter.com/hashtag/") + data.url.mid(1) + qsl("?src=hash"), true));
						} else if (options.flags & TextInstagramMentions) {
							lnk = TextLinkPtr(new TextLink(qsl("https://instagram.com/explore/tags/") + data.url.mid(1) + '/', true));
						} else {
							lnk = TextLinkPtr(new HashtagLink(data.url));
						}
					} else if (data.fullDisplayed < 0) { // email
						lnk = TextLinkPtr(new EmailLink(data.url));
					} else {
						lnk = TextLinkPtr(new TextLink(data.url, data.fullDisplayed > 0));
					}
					_t->setLink(lnkIndex, lnk);
				}
				b->setLnkIndex(lnkIndex);
			}
		}
		_t->_links.squeeze();
		_t->_blocks.squeeze();
		_t->_text.squeeze();
	}

private:

	Text *_t;
	QString src;
	const QChar *start, *end, *ptr;
	bool rich, multiline;

	EntitiesInText entities;
	EntitiesInText::const_iterator waitingEntity, entitiesEnd;

	struct TextLinkData {
		TextLinkData(const QString &url = QString(), int32 fullDisplayed = 1) : url(url), fullDisplayed(fullDisplayed) {
		}
		QString url;
		int32 fullDisplayed; // -5 - custom text link, -4 - bot command, -3 - mention, -2 - hashtag, -1 - email
	};
	typedef QVector<TextLinkData> TextLinks;
	TextLinks links;

	typedef QMap<const QChar*, QList<int32> > RemoveFlagsMap;
	RemoveFlagsMap removeFlags;

	uint16 maxLnkIndex;

	// current state
	int32 flags;
	uint16 lnkIndex;
	const EmojiData *emoji; // current emoji, if current word is an emoji, or zero
	int32 blockStart; // offset in result, from which current parsed block is started
	int32 diacs; // diac chars skipped without good char
	QFixed sumWidth, stopAfterWidth; // summary width of all added words
	bool sumFinished, newlineAwaited;
	style::color color; // current color, could be invalid

	// current char data
	QChar ch; // current char (low surrogate, if current char is surrogate pair)
	uint32 chInt; // full ch, could be surrogate pair
	bool lastSkipped; // did we skip current char
};

namespace {
	// COPIED FROM qtextengine.cpp AND MODIFIED

	struct BidiStatus {
		BidiStatus() {
			eor = QChar::DirON;
			lastStrong = QChar::DirON;
			last = QChar:: DirON;
			dir = QChar::DirON;
		}
		QChar::Direction eor;
		QChar::Direction lastStrong;
		QChar::Direction last;
		QChar::Direction dir;
	};

	enum { _MaxBidiLevel = 61 };
	enum { _MaxItemLength = 4096 };

	struct BidiControl {
		inline BidiControl(bool rtl)
			: cCtx(0), base(rtl ? 1 : 0), level(rtl ? 1 : 0), override(false) {}

		inline void embed(bool rtl, bool o = false) {
			unsigned int toAdd = 1;
			if((level%2 != 0) == rtl ) {
				++toAdd;
			}
			if (level + toAdd <= _MaxBidiLevel) {
				ctx[cCtx].level = level;
				ctx[cCtx].override = override;
				cCtx++;
				override = o;
				level += toAdd;
			}
		}
		inline bool canPop() const { return cCtx != 0; }
		inline void pdf() {
			Q_ASSERT(cCtx);
			--cCtx;
			level = ctx[cCtx].level;
			override = ctx[cCtx].override;
		}

		inline QChar::Direction basicDirection() const {
			return (base ? QChar::DirR : QChar:: DirL);
		}
		inline unsigned int baseLevel() const {
			return base;
		}
		inline QChar::Direction direction() const {
			return ((level%2) ? QChar::DirR : QChar:: DirL);
		}

		struct {
			unsigned int level;
			bool override;
		} ctx[_MaxBidiLevel];
		unsigned int cCtx;
		const unsigned int base;
		unsigned int level;
		bool override;
	};

	static void eAppendItems(QScriptAnalysis *analysis, int &start, int &stop, const BidiControl &control, QChar::Direction dir) {
		if (start > stop)
			return;

		int level = control.level;

		if(dir != QChar::DirON && !control.override) {
			// add level of run (cases I1 & I2)
			if(level % 2) {
				if(dir == QChar::DirL || dir == QChar::DirAN || dir == QChar::DirEN)
					level++;
			} else {
				if(dir == QChar::DirR)
					level++;
				else if(dir == QChar::DirAN || dir == QChar::DirEN)
					level += 2;
			}
		}

		QScriptAnalysis *s = analysis + start;
		const QScriptAnalysis *e = analysis + stop;
		while (s <= e) {
			s->bidiLevel = level;
			++s;
		}
		++stop;
		start = stop;
	}
}

void TextLink::onClick(Qt::MouseButton button) const {
	if (button == Qt::LeftButton || button == Qt::MiddleButton) {
		QString url = TextLink::encoded();
		QRegularExpressionMatch telegramMeUser = QRegularExpression(qsl("^https?://telegram\\.me/([a-zA-Z0-9\\.\\_]+)/?(\\?|$)"), QRegularExpression::CaseInsensitiveOption).match(url);
		QRegularExpressionMatch telegramMeGroup = QRegularExpression(qsl("^https?://telegram\\.me/joinchat/([a-zA-Z0-9\\.\\_\\-]+)(\\?|$)"), QRegularExpression::CaseInsensitiveOption).match(url);
		QRegularExpressionMatch telegramMeStickers = QRegularExpression(qsl("^https?://telegram\\.me/addstickers/([a-zA-Z0-9\\.\\_]+)(\\?|$)"), QRegularExpression::CaseInsensitiveOption).match(url);
		QRegularExpressionMatch telegramMeShareUrl = QRegularExpression(qsl("^https?://telegram\\.me/share/url\\?(.+)$"), QRegularExpression::CaseInsensitiveOption).match(url);
		if (telegramMeUser.hasMatch()) {
			QString params = url.mid(telegramMeUser.captured(0).size());
			url = qsl("tg://resolve/?domain=") + myUrlEncode(telegramMeUser.captured(1)) + (params.isEmpty() ? QString() : '&' + params);
		} else if (telegramMeGroup.hasMatch()) {
			url = qsl("tg://join?invite=") + myUrlEncode(telegramMeGroup.captured(1));
		} else if (telegramMeStickers.hasMatch()) {
			url = qsl("tg://addstickers?set=") + myUrlEncode(telegramMeStickers.captured(1));
		} else if (telegramMeShareUrl.hasMatch()) {
			url = qsl("tg://msg_url?") + telegramMeShareUrl.captured(1);
		}

		if (QRegularExpression(qsl("^tg://[a-zA-Z0-9]+"), QRegularExpression::CaseInsensitiveOption).match(url).hasMatch()) {
			App::openLocalUrl(url);
		} else {
			QDesktopServices::openUrl(url);
		}
	}
}

void EmailLink::onClick(Qt::MouseButton button) const {
	if (button == Qt::LeftButton || button == Qt::MiddleButton) {
		QUrl url(qstr("mailto:") + _email);
		if (!QDesktopServices::openUrl(url)) {
			psOpenFile(url.toString(QUrl::FullyEncoded), true);
		}
	}
}

void CustomTextLink::onClick(Qt::MouseButton button) const {
	App::wnd()->showLayer(new ConfirmLinkBox(text()));
}

void MentionLink::onClick(Qt::MouseButton button) const {
	if (button == Qt::LeftButton || button == Qt::MiddleButton) {
		App::openPeerByName(_tag.mid(1), true);
	}
}

void HashtagLink::onClick(Qt::MouseButton button) const {
	if (button == Qt::LeftButton || button == Qt::MiddleButton) {
		App::searchByHashtag(_tag, App::mousedItem() ? App::mousedItem()->history()->peer : 0);
	}
}

void BotCommandLink::onClick(Qt::MouseButton button) const {
	if (button == Qt::LeftButton || button == Qt::MiddleButton) {
//		App::insertBotCommand(_cmd);
		App::sendBotCommand(_cmd);
	}
}

class TextPainter {
public:

	static inline uint16 _blockEnd(const Text *t, const Text::TextBlocks::const_iterator &i, const Text::TextBlocks::const_iterator &e) {
		return (i + 1 == e) ? t->_text.size() : (*(i + 1))->from();
	}
	static inline uint16 _blockLength(const Text *t, const Text::TextBlocks::const_iterator &i, const Text::TextBlocks::const_iterator &e) {
		return _blockEnd(t, i, e) - (*i)->from();
	}

	TextPainter(QPainter *p, const Text *t) : _p(p), _t(t), _elideLast(false), _elideRemoveFromEnd(0), _str(0), _elideSavedBlock(0), _lnkResult(0), _inTextFlag(0), _getSymbol(0), _getSymbolAfter(0), _getSymbolUpon(0) {
	}

	void initNextParagraph(Text::TextBlocks::const_iterator i) {
		_parStartBlock = i;
		Text::TextBlocks::const_iterator e = _t->_blocks.cend();
		if (i == e) {
			_parStart = _t->_text.size();
			_parLength = 0;
		} else {
			_parStart = (*i)->from();
			for (; i != e; ++i) {
				if ((*i)->type() == TextBlockTNewline) {
					break;
				}
			}
			_parLength = ((i == e) ? _t->_text.size() : (*i)->from()) - _parStart;
		}
		_parAnalysis.resize(0);
	}

	void initParagraphBidi() {
		if (!_parLength || !_parAnalysis.isEmpty()) return;
		
		Text::TextBlocks::const_iterator i = _parStartBlock, e = _t->_blocks.cend(), n = i + 1;

		bool ignore = false;
		bool rtl = (_parDirection == Qt::RightToLeft);
		if (!ignore && !rtl) {
			ignore = true;
			const ushort *start = reinterpret_cast<const ushort*>(_str) + _parStart;
			const ushort *curr = start;
			const ushort *end = start + _parLength;
			while (curr < end) {
				while (n != e && (*n)->from() <= _parStart + (curr - start)) {
					i = n;
					++n;
				}
				if ((*i)->type() != TextBlockTEmoji && *curr >= 0x590) {
					ignore = false;
					break;
				}
				++curr;
			}
		}

		_parAnalysis.resize(_parLength);
		QScriptAnalysis *analysis = _parAnalysis.data();

		BidiControl control(rtl);

		_parHasBidi = false;
		if (ignore) {
			memset(analysis, 0, _parLength * sizeof(QScriptAnalysis));
			if (rtl) {
				for (int i = 0; i < _parLength; ++i)
					analysis[i].bidiLevel = 1;
				_parHasBidi = true;
			}
		} else {
			_parHasBidi = eBidiItemize(analysis, control);
		}
	}

	void draw(int32 left, int32 top, int32 w, style::align align, int32 yFrom, int32 yTo, uint16 selectedFrom = 0, uint16 selectedTo = 0) {
		if (_t->isEmpty()) return;

		_blocksSize = _t->_blocks.size();
		if (!_textStyle) _initDefault();

		if (_p) {
			_p->setFont(_t->_font->f);
			_originalPen = _p->pen();
		}

		_x = left;
		_y = top;
		_yFrom = yFrom + top;
		_yTo = (yTo < 0) ? -1 : (yTo + top);
		_selectedFrom = selectedFrom;
		_selectedTo = selectedTo;
		_wLeft = _w = w;
		_str = _t->_text.unicode();

		if (_p) {
			QRectF clip = _p->clipBoundingRect();
			if (clip.width() > 0 || clip.height() > 0) {
				if (_yFrom < clip.y()) _yFrom = clip.y();
				if (_yTo < 0 || _yTo > clip.y() + clip.height()) _yTo = clip.y() + clip.height();
			}
		}

		_align = align;

		_parDirection = _t->_startDir;
		if (_parDirection == Qt::LayoutDirectionAuto) _parDirection = cLangDir();
		if ((*_t->_blocks.cbegin())->type() != TextBlockTNewline) {
			initNextParagraph(_t->_blocks.cbegin());
		}

		_lineStart = 0;
		_lineStartBlock = 0;

		_lineHeight = 0;
		_fontHeight = _t->_font->height;
		QFixed last_rBearing = 0, last_rPadding = 0;

		int32 blockIndex = 0;
		bool longWordLine = true;
		Text::TextBlocks::const_iterator e = _t->_blocks.cend();
		for (Text::TextBlocks::const_iterator i = _t->_blocks.cbegin(); i != e; ++i, ++blockIndex) {
			ITextBlock *b = *i;
			TextBlockType _btype = b->type();
			int32 blockHeight = _blockHeight(b, _t->_font);
			QFixed _rb = _blockRBearing(b);

			if (_btype == TextBlockTNewline) {
				if (!_lineHeight) _lineHeight = blockHeight;
				ushort nextStart = _blockEnd(_t, i, e);
				if (!drawLine(nextStart, i + 1, e)) return;

				_y += _lineHeight;
				_lineHeight = 0;
				_lineStart = nextStart;
				_lineStartBlock = blockIndex + 1;

				last_rBearing = _rb;
				last_rPadding = b->f_rpadding();
				_wLeft = _w - (b->f_width() - last_rBearing);
				if (_elideLast && _elideRemoveFromEnd > 0 && (_y + blockHeight >= _yTo)) {
					_wLeft -= _elideRemoveFromEnd;
				}

				_parDirection = static_cast<NewlineBlock*>(b)->nextDirection();
				if (_parDirection == Qt::LayoutDirectionAuto) _parDirection = cLangDir();
				initNextParagraph(i + 1);

				longWordLine = true;
				continue;
			}

			QFixed lpadding = b->f_lpadding();
			QFixed newWidthLeft = _wLeft - lpadding - last_rBearing - (last_rPadding + b->f_width() - _rb);
			if (newWidthLeft >= 0) {
				last_rBearing = _rb;
				last_rPadding = b->f_rpadding();
				_wLeft = newWidthLeft;

				_lineHeight = qMax(_lineHeight, blockHeight);

				longWordLine = false;
				continue;
			}

			if (_btype == TextBlockTText) {
				TextBlock *t = static_cast<TextBlock*>(b);
				QFixed f_wLeft = _wLeft;
				int32 f_lineHeight = _lineHeight;
				for (TextBlock::TextWords::const_iterator j = t->_words.cbegin(), en = t->_words.cend(), f = j; j != en; ++j) {
					bool wordEndsHere = (j->width >= 0);
					QFixed j_width = wordEndsHere ? j->width : -j->width;

					QFixed newWidthLeft = _wLeft - lpadding - last_rBearing - (last_rPadding + j_width - j->f_rbearing());
					lpadding = 0;
					if (newWidthLeft >= 0) {
						last_rBearing = j->f_rbearing();
						last_rPadding = j->rpadding;
						_wLeft = newWidthLeft;

						_lineHeight = qMax(_lineHeight, blockHeight);

						if (wordEndsHere) {
							longWordLine = false;
						}
						if (wordEndsHere || longWordLine) {
							f_wLeft = _wLeft;
							f_lineHeight = _lineHeight;
							f = j + 1;
						}
						continue;
					}

					int32 elidedLineHeight = qMax(_lineHeight, blockHeight);
					bool elidedLine = _elideLast && (_y + elidedLineHeight >= _yTo);
					if (elidedLine) {
						_lineHeight = elidedLineHeight;
					} else if (f != j) {
						j = f;
						_wLeft = f_wLeft;
						_lineHeight = f_lineHeight;
						j_width = (j->width >= 0) ? j->width : -j->width;
					}
					if (!drawLine(elidedLine ? ((j + 1 == en) ? _blockEnd(_t, i, e) : (j + 1)->from) : j->from, i, e)) return;
					_y += _lineHeight;
					_lineHeight = qMax(0, blockHeight);
					_lineStart = j->from;
					_lineStartBlock = blockIndex;

					last_rBearing = j->f_rbearing();
					last_rPadding = j->rpadding;
					_wLeft = _w - (j_width - last_rBearing);
					if (_elideLast && _elideRemoveFromEnd > 0 && (_y + blockHeight >= _yTo)) {
						_wLeft -= _elideRemoveFromEnd;
					}

					longWordLine = true;
					f = j + 1;
					f_wLeft = _wLeft;
					f_lineHeight = _lineHeight;
				}
				continue;
			}

			int32 elidedLineHeight = qMax(_lineHeight, blockHeight);
			bool elidedLine = _elideLast && (_y + elidedLineHeight >= _yTo);
			if (elidedLine) {
				_lineHeight = elidedLineHeight;
			}
			if (!drawLine(elidedLine ? _blockEnd(_t, i, e) : b->from(), i, e)) return;
			_y += _lineHeight;
			_lineHeight = qMax(0, blockHeight);
			_lineStart = b->from();
			_lineStartBlock = blockIndex;

			last_rBearing = _rb;
			last_rPadding = b->f_rpadding();
			_wLeft = _w - (b->f_width() - last_rBearing);
			if (_elideLast && _elideRemoveFromEnd > 0 && (_y + blockHeight >= _yTo)) {
				_wLeft -= _elideRemoveFromEnd;
			}

			longWordLine = true;
			continue;
		}
		if (_lineStart < _t->_text.size()) {
			if (!drawLine(_t->_text.size(), e, e)) return;
		}
		if (_getSymbol) {
			*_getSymbol = _t->_text.size();
			*_getSymbolAfter = false;
			*_getSymbolUpon = false;
		}
	}

	void drawElided(int32 left, int32 top, int32 w, style::align align, int32 lines, int32 yFrom, int32 yTo, int32 removeFromEnd) {
		if (lines <= 0 || _t->isNull()) return;

		if (yTo < 0 || (lines - 1) * _t->_font->height < yTo) {
			yTo = lines * _t->_font->height;
			_elideLast = true;
			_elideRemoveFromEnd = removeFromEnd;
		}
		draw(left, top, w, align, yFrom, yTo);
	}

	const TextLinkPtr &link(int32 x, int32 y, int32 w, style::align align) {
		_lnkX = x;
		_lnkY = y;
		_lnkResult = &_zeroLnk;
		if (!_t->isNull() && _lnkX >= 0 && _lnkX < w && _lnkY >= 0) {
			draw(0, 0, w, align, _lnkY, _lnkY + 1);
		}
		return *_lnkResult;
	}

	void getState(TextLinkPtr &lnk, bool &inText, int32 x, int32 y, int32 w, style::align align) {
		lnk = TextLinkPtr();
		inText = false;

		if (!_t->isNull() && x >= 0 && x < w && y >= 0) {
			_lnkX = x;
			_lnkY = y;
			_lnkResult = &lnk;
			_inTextFlag = &inText;
			draw(0, 0, w, align, _lnkY, _lnkY + 1);
			lnk = *_lnkResult;
		}
	}

	void getSymbol(uint16 &symbol, bool &after, bool &upon, int32 x, int32 y, int32 w, style::align align) {
		symbol = 0;
		after = false;
		upon = false;
		if (!_t->isNull() && y >= 0) {
			_lnkX = x;
			_lnkY = y;
			_getSymbol = &symbol;
			_getSymbolAfter = &after;
			_getSymbolUpon = &upon;
			draw(0, 0, w, align, _lnkY, _lnkY + 1);
		}
	}

	const QPen &blockPen(ITextBlock *block) {
		if (block->color()) {
			return block->color()->p;
		}
		if (block->lnkIndex()) {
			const TextLinkPtr &l(_t->_links.at(block->lnkIndex() - 1));
			if (l == _overLnk) {
				if (l == _downLnk) {
					return _textStyle->linkFgDown->p;
				}
			}
			return _textStyle->linkFg->p;
		}
		if ((block->flags() & TextBlockFCode) || (block->flags() & TextBlockFPre)) {
			return _textStyle->monoFg->p;
		}
		return _originalPen;
	}

	bool drawLine(uint16 _lineEnd, const Text::TextBlocks::const_iterator &_endBlockIter, const Text::TextBlocks::const_iterator &_end) {
		_yDelta = (_lineHeight - _fontHeight) / 2;
		if (_yTo >= 0 && _y + _yDelta >= _yTo) return false;
		if (_y + _yDelta + _fontHeight <= _yFrom) return true;

		uint16 trimmedLineEnd = _lineEnd;
		for (; trimmedLineEnd > _lineStart; --trimmedLineEnd) {
			QChar ch = _t->_text.at(trimmedLineEnd - 1);
			if ((ch != QChar::Space || trimmedLineEnd == _lineStart + 1) && ch != QChar::LineFeed) {
				break;
			}
		}

		ITextBlock *_endBlock = (_endBlockIter == _end) ? 0 : (*_endBlockIter);
		bool elidedLine = _elideLast && _endBlock && (_y + _lineHeight >= _yTo);

		int blockIndex = _lineStartBlock;
		ITextBlock *currentBlock = _t->_blocks[blockIndex];
		ITextBlock *nextBlock = (++blockIndex < _blocksSize) ? _t->_blocks[blockIndex] : 0;

		int32 delta = (currentBlock->from() < _lineStart ? qMin(_lineStart - currentBlock->from(), 2) : 0);
		_localFrom = _lineStart - delta;
		int32 lineEnd = (_endBlock && _endBlock->from() < trimmedLineEnd && !elidedLine) ? qMin(uint16(trimmedLineEnd + 2), _blockEnd(_t, _endBlockIter, _end)) : trimmedLineEnd;

		QString lineText = _t->_text.mid(_localFrom, lineEnd - _localFrom);
		int32 lineStart = delta, lineLength = trimmedLineEnd - _lineStart;

		if (elidedLine) {
			initParagraphBidi();
			prepareElidedLine(lineText, lineStart, lineLength, _endBlock);
		}

		QFixed x = _x;
		if (_align & Qt::AlignHCenter) {
			x += (_wLeft / 2).toInt();
		} else if (((_align & Qt::AlignLeft) && _parDirection == Qt::RightToLeft) || ((_align & Qt::AlignRight) && _parDirection == Qt::LeftToRight)) {
			x += _wLeft;
		}

		if (_getSymbol) {
			if (_lnkX < x) {
				if (_parDirection == Qt::RightToLeft) {
					*_getSymbol = (_lineEnd > _lineStart) ? (_lineEnd - 1) : _lineStart;
					*_getSymbolAfter = (_lineEnd > _lineStart) ? true : false;
					*_getSymbolUpon = ((_lnkX >= _x) && (_lineEnd < _t->_text.size()) && (!_endBlock || _endBlock->type() != TextBlockTSkip)) ? true : false;
				} else {
					*_getSymbol = _lineStart;
					*_getSymbolAfter = false;
					*_getSymbolUpon = ((_lnkX >= _x) && (_lineStart > 0)) ? true : false;
				}
				return false;  
			} else if (_lnkX >= x + (_w - _wLeft)) {
				if (_parDirection == Qt::RightToLeft) {
					*_getSymbol = _lineStart;
					*_getSymbolAfter = false;
					*_getSymbolUpon = ((_lnkX < _x + _w) && (_lineStart > 0)) ? true : false;
				} else {
					*_getSymbol = (_lineEnd > _lineStart) ? (_lineEnd - 1) : _lineStart;
					*_getSymbolAfter = (_lineEnd > _lineStart) ? true : false;
					*_getSymbolUpon = ((_lnkX < _x + _w) && (_lineEnd < _t->_text.size()) && (!_endBlock || _endBlock->type() != TextBlockTSkip)) ? true : false;
				}
				return false;
			}
		}

		bool selectFromStart = (_selectedTo > _lineStart) && (_lineStart > 0) && (_selectedFrom <= _lineStart);
		bool selectTillEnd = (_selectedTo >= _lineEnd) && (_lineEnd < _t->_text.size()) && (_selectedFrom < _lineEnd) && (!_endBlock || _endBlock->type() != TextBlockTSkip);

		if ((selectFromStart && _parDirection == Qt::LeftToRight) || (selectTillEnd && _parDirection == Qt::RightToLeft)) {
			if (x > _x) {
				_p->fillRect(QRectF(_x.toReal(), _y + _yDelta, (x - _x).toReal(), _fontHeight), _textStyle->selectBg->b);
			}
		}
		if ((selectTillEnd && _parDirection == Qt::LeftToRight) || (selectFromStart && _parDirection == Qt::RightToLeft)) {
			if (x < _x + _wLeft) {
				_p->fillRect(QRectF((x + _w - _wLeft).toReal(), _y + _yDelta, (_x + _wLeft - x).toReal(), _fontHeight), _textStyle->selectBg->b);
			}
		}

		if (trimmedLineEnd == _lineStart && !elidedLine) return true;

		if (!elidedLine) initParagraphBidi(); // if was not inited

		_f = _t->_font;
		QStackTextEngine engine(lineText, _f->f);
		engine.option.setTextDirection(_parDirection);
		_e = &engine;

		eItemize();

		QScriptLine line;
		line.from = lineStart;
		line.length = lineLength;
		eShapeLine(line);

		int firstItem = engine.findItem(line.from), lastItem = engine.findItem(line.from + line.length - 1);
	    int nItems = (firstItem >= 0 && lastItem >= firstItem) ? (lastItem - firstItem + 1) : 0;
		if (!nItems) {
			if (elidedLine) restoreAfterElided();
			return true;
		}

		QVarLengthArray<int> visualOrder(nItems);
		QVarLengthArray<uchar> levels(nItems);
		for (int i = 0; i < nItems; ++i) {
			QScriptItem &si(engine.layoutData->items[firstItem + i]);
			while (nextBlock && nextBlock->from() <= _localFrom + si.position) {
				currentBlock = nextBlock;
				nextBlock = (++blockIndex < _blocksSize) ? _t->_blocks[blockIndex] : 0;
			}
			TextBlockType _type = currentBlock->type();
			if (_type == TextBlockTSkip) {
				levels[i] = si.analysis.bidiLevel = 0;
			} else {
				levels[i] = si.analysis.bidiLevel;
			}
			if (si.analysis.flags == QScriptAnalysis::Object) {
				if (_type == TextBlockTEmoji || _type == TextBlockTSkip) {
					si.width = currentBlock->f_width() + (nextBlock == _endBlock && (!nextBlock || nextBlock->from() >= trimmedLineEnd) ? 0 : currentBlock->f_rpadding());
				}
			}
		}
	    QTextEngine::bidiReorder(nItems, levels.data(), visualOrder.data());

		blockIndex = _lineStartBlock;
		currentBlock = _t->_blocks[blockIndex];
		nextBlock = (++blockIndex < _blocksSize) ? _t->_blocks[blockIndex] : 0;

		int32 textY = _y + _yDelta + _t->_font->ascent, emojiY = (_t->_font->height - st::emojiSize) / 2;

		eSetFont(currentBlock);
		if (_p) _p->setPen(blockPen(currentBlock));
		for (int i = 0; i < nItems; ++i) {
			int item = firstItem + visualOrder[i];
			const QScriptItem &si = engine.layoutData->items.at(item);
			bool rtl = (si.analysis.bidiLevel % 2);

			while (blockIndex > _lineStartBlock + 1 && _t->_blocks[blockIndex - 1]->from() > _localFrom + si.position) {
				nextBlock = currentBlock;
				currentBlock = _t->_blocks[--blockIndex - 1];
				if (_p) _p->setPen(blockPen(currentBlock));
				eSetFont(currentBlock);
			}
			while (nextBlock && nextBlock->from() <= _localFrom + si.position) {
				currentBlock = nextBlock;
				nextBlock = (++blockIndex < _blocksSize) ? _t->_blocks[blockIndex] : 0;
				if (_p) _p->setPen(blockPen(currentBlock));
				eSetFont(currentBlock);
			}
			if (si.analysis.flags >= QScriptAnalysis::TabOrObject) {
				TextBlockType _type = currentBlock->type();
				if (_lnkResult && _lnkX >= x && _lnkX < x + si.width) {
					if (currentBlock->lnkIndex() && _lnkY >= _y + _yDelta && _lnkY < _y + _yDelta + _fontHeight) {
						_lnkResult = &_t->_links.at(currentBlock->lnkIndex() - 1);
					}
					if (_inTextFlag && _type != TextBlockTSkip) {
						*_inTextFlag = true;
					}
					return false;
				} else if (_getSymbol && _lnkX >= x && _lnkX < x + si.width) {
					if (_type == TextBlockTSkip) {
						if (_parDirection == Qt::RightToLeft) {
							*_getSymbol = _lineStart;
							*_getSymbolAfter = false;
							*_getSymbolUpon = false;
						} else {
							*_getSymbol = (trimmedLineEnd > _lineStart) ? (trimmedLineEnd - 1) : _lineStart;
							*_getSymbolAfter = (trimmedLineEnd > _lineStart) ? true : false;
							*_getSymbolUpon = false;
						}
						return false;
					}
					const QChar *chFrom = _str + currentBlock->from(), *chTo = chFrom + ((nextBlock ? nextBlock->from() : _t->_text.size()) - currentBlock->from());
					if (chTo > chFrom && (chTo - 1)->unicode() == QChar::Space) {
						if (rtl) {
							if (_lnkX < x + (si.width - currentBlock->f_width())) {
								*_getSymbol = (chTo - 1 - _str); // up to ending space, included, rtl
								*_getSymbolAfter = (_lnkX < x + (si.width - currentBlock->f_width()) / 2) ? true : false;
								*_getSymbolUpon = true;
								return false;
							}
						} else if (_lnkX >= x + currentBlock->f_width()) {
							*_getSymbol = (chTo - 1 - _str); // up to ending space, inclided, ltr
							*_getSymbolAfter = (_lnkX >= x + currentBlock->f_width() + (currentBlock->f_rpadding() / 2)) ? true : false;
							*_getSymbolUpon = true;
							return false;
						}
						--chTo;
					}
					if (_lnkX < x + (rtl ? (si.width - currentBlock->f_width()) : 0) + (currentBlock->f_width() / 2)) {
						*_getSymbol = ((rtl && chTo > chFrom) ? (chTo - 1) : chFrom) - _str;
						*_getSymbolAfter = (rtl && chTo > chFrom) ? true : false;
						*_getSymbolUpon = true;
					} else {
						*_getSymbol = ((rtl || chTo <= chFrom) ? chFrom : (chTo - 1)) - _str;
						*_getSymbolAfter = (rtl || chTo <= chFrom) ? false : true;
						*_getSymbolUpon = true;
					}
					return false;
				} else if (_p && _type == TextBlockTEmoji) {
					QFixed glyphX = x;
					if (rtl) {
						glyphX += (si.width - currentBlock->f_width());
					}
					if (_localFrom + si.position < _selectedTo) {
						const QChar *chFrom = _str + currentBlock->from(), *chTo = chFrom + ((nextBlock ? nextBlock->from() : _t->_text.size()) - currentBlock->from());
						if (_localFrom + si.position >= _selectedFrom) { // could be without space
							if (chTo == chFrom || (chTo - 1)->unicode() != QChar::Space || _selectedTo >= (chTo - _str)) {
								_p->fillRect(QRectF(x.toReal(), _y + _yDelta, si.width.toReal(), _fontHeight), _textStyle->selectBg->b);
							} else { // or with space
								_p->fillRect(QRectF(glyphX.toReal(), _y + _yDelta, currentBlock->f_width().toReal(), _fontHeight), _textStyle->selectBg->b);
							}
						} else if (chTo > chFrom && (chTo - 1)->unicode() == QChar::Space && (chTo - 1 - _str) >= _selectedFrom) {
							if (rtl) { // rtl space only
								_p->fillRect(QRectF(x.toReal(), _y + _yDelta, (glyphX - x).toReal(), _fontHeight), _textStyle->selectBg->b);
							} else { // ltr space only
								_p->fillRect(QRectF((x + currentBlock->f_width()).toReal(), _y + _yDelta, (si.width - currentBlock->f_width()).toReal(), _fontHeight), _textStyle->selectBg->b);
							}
						}
					}
					emojiDraw(*_p, static_cast<EmojiBlock*>(currentBlock)->emoji, (glyphX + int(st::emojiPadding)).toInt(), _y + _yDelta + emojiY);
//				} else if (_p && currentBlock->type() == TextBlockSkip) { // debug
//					_p->fillRect(QRect(x.toInt(), _y, currentBlock->width(), static_cast<SkipBlock*>(currentBlock)->height()), QColor(0, 0, 0, 32));
				}
				x += si.width;
				continue;
			}

			unsigned short *logClusters = engine.logClusters(&si);
			QGlyphLayout glyphs = engine.shapedGlyphs(&si);

			int itemStart = qMax(line.from, si.position), itemEnd;
			int itemLength = engine.length(item);
			int glyphsStart = logClusters[itemStart - si.position], glyphsEnd;
			if (line.from + line.length < si.position + itemLength) {
				itemEnd = line.from + line.length;
				glyphsEnd = logClusters[itemEnd - si.position];
			} else {
				itemEnd = si.position + itemLength;
				glyphsEnd = si.num_glyphs;
			}

			QFixed itemWidth = 0;
			for (int g = glyphsStart; g < glyphsEnd; ++g)
				itemWidth += glyphs.effectiveAdvance(g);

			if (_lnkResult && _lnkX >= x && _lnkX < x + itemWidth) {
				if (currentBlock->lnkIndex() && _lnkY >= _y + _yDelta && _lnkY < _y + _yDelta + _fontHeight) {
					_lnkResult = &_t->_links.at(currentBlock->lnkIndex() - 1);
				}
				if (_inTextFlag) {
					*_inTextFlag = true;
				}
				return false;
			} else if (_getSymbol && _lnkX >= x && _lnkX < x + itemWidth) {
				QFixed tmpx = rtl ? (x + itemWidth) : x;
				for (int ch = 0, g, itemL = itemEnd - itemStart; ch < itemL;) {
					g = logClusters[itemStart - si.position + ch];
					QFixed gwidth = glyphs.effectiveAdvance(g);
					 // ch2 - glyph end, ch - glyph start, (ch2 - ch) - how much chars it takes
					int ch2 = ch + 1;
					while ((ch2 < itemL) && (g == logClusters[itemStart - si.position + ch2])) {
						++ch2;
					}
					for (int charsCount = (ch2 - ch); ch < ch2; ++ch) {
						QFixed shift1 = QFixed(2 * (charsCount - (ch2 - ch)) + 2) * gwidth / QFixed(2 * charsCount),
						       shift2 = QFixed(2 * (charsCount - (ch2 - ch)) + 1) * gwidth / QFixed(2 * charsCount);
						if ((rtl && _lnkX >= tmpx - shift1) ||
							(!rtl && _lnkX < tmpx + shift1)) {
							*_getSymbol = _localFrom + itemStart + ch;
							if ((rtl && _lnkX >= tmpx - shift2) ||
								(!rtl && _lnkX < tmpx + shift2)) {
								*_getSymbolAfter = false;
							} else {
								*_getSymbolAfter = true;
							}
							*_getSymbolUpon = true;
							return false;
						}
					}
					if (rtl) {
						tmpx -= gwidth;
					} else {
						tmpx += gwidth;
					}
				}
				if (itemEnd > itemStart) {
					*_getSymbol = _localFrom + itemEnd - 1;
					*_getSymbolAfter = true;
				} else {
					*_getSymbol = _localFrom + itemStart;
					*_getSymbolAfter = false;
				}
				*_getSymbolUpon = true;
				return false;
			} else if (_p) {
				QTextCharFormat format;
				QTextItemInt gf(glyphs.mid(glyphsStart, glyphsEnd - glyphsStart),
								&_e->fnt, engine.layoutData->string.unicode() + itemStart,
								itemEnd - itemStart, engine.fontEngine(si), format);
				gf.logClusters = logClusters + itemStart - si.position;
				gf.width = itemWidth;
				gf.justified = false;
				gf.initWithScriptItem(si);

				if (_localFrom + itemStart < _selectedTo && _localFrom + itemEnd > _selectedFrom) {
					QFixed selX = x, selWidth = itemWidth;
					if (_localFrom + itemEnd > _selectedTo || _localFrom + itemStart < _selectedFrom) {
						selWidth = 0;
						int itemL = itemEnd - itemStart;
						int selStart = _selectedFrom - (_localFrom + itemStart), selEnd = _selectedTo - (_localFrom + itemStart);
						if (selStart < 0) selStart = 0;
						if (selEnd > itemL) selEnd = itemL;
						for (int ch = 0, g; ch < selEnd;) {
							g = logClusters[itemStart - si.position + ch];
							QFixed gwidth = glyphs.effectiveAdvance(g);
							// ch2 - glyph end, ch - glyph start, (ch2 - ch) - how much chars it takes
							int ch2 = ch + 1;
							while ((ch2 < itemL) && (g == logClusters[itemStart - si.position + ch2])) {
								++ch2;
							}
							if (ch2 <= selStart) {
								selX += gwidth;
							} else if (ch >= selStart && ch2 <= selEnd) {
								selWidth += gwidth;
							} else {
								int sStart = ch, sEnd = ch2;
								if (ch < selStart) {
									sStart = selStart;
									selX += QFixed(sStart - ch) * gwidth / QFixed(ch2 - ch);
								}
								if (ch2 >= selEnd) {
									sEnd = selEnd;
									selWidth += QFixed(sEnd - sStart) * gwidth / QFixed(ch2 - ch);
									break;
								}
								selWidth += QFixed(sEnd - sStart) * gwidth / QFixed(ch2 - ch);
							}
							ch = ch2;
						}
					}
					if (rtl) selX = x + itemWidth - (selX - x) - selWidth;
					_p->fillRect(QRectF(selX.toReal(), _y + _yDelta, selWidth.toReal(), _fontHeight), _textStyle->selectBg->b);
				}

				_p->drawTextItem(QPointF(x.toReal(), textY), gf);
			}

			x += itemWidth;
		}

		if (elidedLine) restoreAfterElided();
		return true;
	}

	void elideSaveBlock(int32 blockIndex, ITextBlock *&_endBlock, int32 elideStart, int32 elideWidth) {
		_elideSavedIndex = blockIndex;
		_elideSavedBlock = _t->_blocks[blockIndex];
		const_cast<Text*>(_t)->_blocks[blockIndex] = new TextBlock(_t->_font, _t->_text, QFIXED_MAX, elideStart, 0, _elideSavedBlock->flags(), _elideSavedBlock->color(), _elideSavedBlock->lnkIndex());
		_blocksSize = blockIndex + 1;
		_endBlock = (blockIndex + 1 < _t->_blocks.size() ? _t->_blocks[blockIndex + 1] : 0);
	}

	void setElideBidi(int32 elideStart, int32 elideLen) {
		int32 newParLength = elideStart + elideLen - _parStart;
		if (newParLength > _parAnalysis.size()) {
			_parAnalysis.resize(newParLength);
		}
		for (int32 i = elideLen; i > 0; --i) {
			_parAnalysis[newParLength - i].bidiLevel = (_parDirection == Qt::RightToLeft) ? 1 : 0;
		}
	}

	void prepareElidedLine(QString &lineText, int32 lineStart, int32 &lineLength, ITextBlock *&_endBlock, int repeat = 0) {
		static const QString _Elide = qsl("...");

		_f = _t->_font;
		QStackTextEngine engine(lineText, _f->f);
		engine.option.setTextDirection(_parDirection);
		_e = &engine;

		eItemize();

		int blockIndex = _lineStartBlock;
		ITextBlock *currentBlock = _t->_blocks[blockIndex];
		ITextBlock *nextBlock = (++blockIndex < _blocksSize) ? _t->_blocks[blockIndex] : 0;

		QScriptLine line;
		line.from = lineStart;
		line.length = lineLength;
		eShapeLine(line);

		int32 elideWidth = _f->width(_Elide);
		_wLeft = _w - elideWidth - _elideRemoveFromEnd;

		int firstItem = engine.findItem(line.from), lastItem = engine.findItem(line.from + line.length - 1);
	    int nItems = (firstItem >= 0 && lastItem >= firstItem) ? (lastItem - firstItem + 1) : 0, i;

		for (i = 0; i < nItems; ++i) {
			QScriptItem &si(engine.layoutData->items[firstItem + i]);
			while (nextBlock && nextBlock->from() <= _localFrom + si.position) {
				currentBlock = nextBlock;
				nextBlock = (++blockIndex < _blocksSize) ? _t->_blocks[blockIndex] : 0;
			}
			TextBlockType _type = currentBlock->type();
			if (si.analysis.flags == QScriptAnalysis::Object) {
				if (_type == TextBlockTEmoji || _type == TextBlockTSkip) {
					si.width = currentBlock->f_width() + currentBlock->f_rpadding();
				}
			}
			if (_type == TextBlockTEmoji || _type == TextBlockTSkip || _type == TextBlockTNewline) {
				if (_wLeft < si.width) {
					lineText = lineText.mid(0, currentBlock->from() - _localFrom) + _Elide;
					lineLength = currentBlock->from() + _Elide.size() - _lineStart;
					setElideBidi(currentBlock->from(), _Elide.size());
					elideSaveBlock(blockIndex - 1, _endBlock, currentBlock->from(), elideWidth);
					return;
				}
				_wLeft -= si.width;
			} else if (_type == TextBlockTText) {
				unsigned short *logClusters = engine.logClusters(&si);
				QGlyphLayout glyphs = engine.shapedGlyphs(&si);

				int itemStart = qMax(line.from, si.position), itemEnd;
				int itemLength = engine.length(firstItem + i);
				int glyphsStart = logClusters[itemStart - si.position], glyphsEnd;
				if (line.from + line.length < si.position + itemLength) {
					itemEnd = line.from + line.length;
					glyphsEnd = logClusters[itemEnd - si.position];
				} else {
					itemEnd = si.position + itemLength;
					glyphsEnd = si.num_glyphs;
				}

				for (int g = glyphsStart; g < glyphsEnd; ++g) {
					QFixed adv = glyphs.effectiveAdvance(g);
					if (_wLeft < adv) {
						int pos = itemStart;
						while (pos < itemEnd && logClusters[pos - si.position] < g) {
							++pos;
						}

						if (lineText.size() <= pos || repeat > 3) {
							lineText += _Elide;
							lineLength = _localFrom + pos + _Elide.size() - _lineStart;
							setElideBidi(_localFrom + pos, _Elide.size());
							_blocksSize = blockIndex;
							_endBlock = nextBlock;
						} else {
							lineText = lineText.mid(0, pos);
							lineLength = _localFrom + pos - _lineStart;
							_blocksSize = blockIndex;
							_endBlock = nextBlock;
							prepareElidedLine(lineText, lineStart, lineLength, _endBlock, repeat + 1);
						}
						return;
					} else {
						_wLeft -= adv;
					}
				}
			}
		}

		int32 elideStart = _lineStart + lineText.length();
		setElideBidi(elideStart, _Elide.size());

		lineText += _Elide;
		lineLength += _Elide.size();

		if (!repeat) {
			for (; blockIndex < _blocksSize && _t->_blocks[blockIndex] != _endBlock && _t->_blocks[blockIndex]->from() < elideStart; ++blockIndex) {
			}
			if (blockIndex < _blocksSize) {
				elideSaveBlock(blockIndex, _endBlock, elideStart, elideWidth);
			}
		}
	}

	void restoreAfterElided() {
		if (_elideSavedBlock) {
			delete _t->_blocks[_elideSavedIndex];
			const_cast<Text*>(_t)->_blocks[_elideSavedIndex] = _elideSavedBlock;
			_elideSavedBlock = 0;
		}
	}

	// COPIED FROM qtextengine.cpp AND MODIFIED
	void eShapeLine(const QScriptLine &line) {
		int item = _e->findItem(line.from), end = _e->findItem(line.from + line.length - 1);
		if (item == -1)
			return;

		int blockIndex = _lineStartBlock;
		ITextBlock *currentBlock = _t->_blocks[blockIndex];
		ITextBlock *nextBlock = (++blockIndex < _blocksSize) ? _t->_blocks[blockIndex] : 0;
		eSetFont(currentBlock);
		for (item = _e->findItem(line.from); item <= end; ++item) {
			QScriptItem &si = _e->layoutData->items[item];
			while (nextBlock && nextBlock->from() <= _localFrom + si.position) {
				currentBlock = nextBlock;
				nextBlock = (++blockIndex < _blocksSize) ? _t->_blocks[blockIndex] : 0;
				eSetFont(currentBlock);
			}
			_e->shape(item);
		}
	}

	style::font applyFlags(int32 flags, const style::font &f) {
		style::font result = f;
		if ((flags & TextBlockFPre) || (flags & TextBlockFCode)) {
			result = App::monofont();
			if (result->size() != f->size() || result->flags() != f->flags()) {
				result = style::font(f->size(), f->flags(), result->family());
			}
		} else {
			if (flags & TextBlockFBold) {
				result = result->bold();
			} else if (flags & TextBlockFSemibold) {
				result = st::semiboldFont;
				if (result->size() != f->size() || result->flags() != f->flags()) {
					result = style::font(f->size(), f->flags(), result->family());
				}
			}
			if (flags & TextBlockFItalic) result = result->italic();
			if (flags & TextBlockFUnderline) result = result->underline();
			if ((flags & TextBlockFTilde) && f->size() == 13) {
				result = style::font(f->size() + 1, result->flags(), result->family());
			}
		}
		return result;
	}

	void eSetFont(ITextBlock *block) {
		style::font newFont = _t->_font;
		int flags = block->flags();
		if (flags) {
			newFont = applyFlags(flags, _t->_font);
		}
		if (block->lnkIndex()) {
			const TextLinkPtr &l(_t->_links.at(block->lnkIndex() - 1));
			if (l == _overLnk) {
				if (l == _downLnk || !_downLnk) {
					if (_t->_font != _textStyle->linkFlagsOver) newFont = _textStyle->linkFlagsOver;
				} else {
					if (_t->_font != _textStyle->linkFlags) newFont = _textStyle->linkFlags;
				}
			} else {
				if (_t->_font != _textStyle->linkFlags) newFont = _textStyle->linkFlags;
			}
		}
		if (newFont != _f) {
			if (newFont->family() == _t->_font->family()) {
				newFont = applyFlags(flags | newFont->flags(), _t->_font);
			}
			_f = newFont;
			_e->fnt = _f->f;
			_e->resetFontEngineCache();
		}
	}

	void eItemize() {
		_e->validate();
		if (_e->layoutData->items.size())
			return;

		int length = _e->layoutData->string.length();
		if (!length)
			return;

		const ushort *string = reinterpret_cast<const ushort*>(_e->layoutData->string.unicode());

		int blockIndex = _lineStartBlock;
		ITextBlock *currentBlock = _t->_blocks[blockIndex];
		ITextBlock *nextBlock = (++blockIndex < _blocksSize) ? _t->_blocks[blockIndex] : 0;

		_e->layoutData->hasBidi = _parHasBidi;
		QScriptAnalysis *analysis = _parAnalysis.data() + (_localFrom - _parStart);

		{
			QVarLengthArray<uchar> scripts(length);
			QUnicodeTools::initScripts(string, length, scripts.data());
			for (int i = 0; i < length; ++i)
				analysis[i].script = scripts.at(i);
		}

		blockIndex = _lineStartBlock;
		currentBlock = _t->_blocks[blockIndex];
		nextBlock = (++blockIndex < _blocksSize) ? _t->_blocks[blockIndex] : 0;

		const ushort *start = string;
		const ushort *end = start + length;
		while (start < end) {
			while (nextBlock && nextBlock->from() <= _localFrom + (start - string)) {
				currentBlock = nextBlock;
				nextBlock = (++blockIndex < _blocksSize) ? _t->_blocks[blockIndex] : 0;
			}
			TextBlockType _type = currentBlock->type();
			if (_type == TextBlockTEmoji || _type == TextBlockTSkip) {
				analysis->script = QChar::Script_Common;
				analysis->flags = QScriptAnalysis::Object;
			} else {
				analysis->flags = QScriptAnalysis::None;
			}
			analysis->script = hbscript_to_script(script_to_hbscript(analysis->script)); // retain the old behavior
			++start;
			++analysis;
		}

		{
			const QString *i_string = &_e->layoutData->string;
			const QScriptAnalysis *i_analysis = _parAnalysis.data() + (_localFrom - _parStart);
			QScriptItemArray *i_items = &_e->layoutData->items;

			blockIndex = _lineStartBlock;
			currentBlock = _t->_blocks[blockIndex];
			nextBlock = (++blockIndex < _blocksSize) ? _t->_blocks[blockIndex] : 0;
			ITextBlock *startBlock = currentBlock;

			if (!length)
				return;
			int start = 0, end = start + length;
			for (int i = start + 1; i < end; ++i) {
				while (nextBlock && nextBlock->from() <= _localFrom + i) {
					currentBlock = nextBlock;
					nextBlock = (++blockIndex < _blocksSize) ? _t->_blocks[blockIndex] : 0;
				}
				// According to the unicode spec we should be treating characters in the Common script
				// (punctuation, spaces, etc) as being the same script as the surrounding text for the
				// purpose of splitting up text. This is important because, for example, a fullstop
				// (0x2E) can be used to indicate an abbreviation and so must be treated as part of a
				// word.  Thus it must be passed along with the word in languages that have to calculate
				// word breaks.  For example the thai word "ครม." has no word breaks but the word "ครม"
				// does.
				// Unfortuntely because we split up the strings for both wordwrapping and for setting
				// the font and because Japanese and Chinese are also aliases of the script "Common",
				// doing this would break too many things.  So instead we only pass the full stop
				// along, and nothing else.
				if (currentBlock == startBlock
					&& i_analysis[i].bidiLevel == i_analysis[start].bidiLevel
					&& i_analysis[i].flags == i_analysis[start].flags
					&& (i_analysis[i].script == i_analysis[start].script || i_string->at(i) == QLatin1Char('.'))
//					&& i_analysis[i].flags < QScriptAnalysis::SpaceTabOrObject // only emojis are objects here, no tabs
					&& i - start < _MaxItemLength)
					continue;
				i_items->append(QScriptItem(start, i_analysis[start]));
				start = i;
				startBlock = currentBlock;
			}
			i_items->append(QScriptItem(start, i_analysis[start]));
		}
	}

	QChar::Direction eSkipBoundryNeutrals(QScriptAnalysis *analysis,
											const ushort *unicode,
											int &sor, int &eor, BidiControl &control,
											Text::TextBlocks::const_iterator i) {
		Text::TextBlocks::const_iterator e = _t->_blocks.cend(), n = i + 1;

		QChar::Direction dir = control.basicDirection();
		int level = sor > 0 ? analysis[sor - 1].bidiLevel : control.level;
		while (sor <= _parLength) {
			while (i != _parStartBlock && (*i)->from() > _parStart + sor) {
				n = i;
				--i;
			}
			while (n != e && (*n)->from() <= _parStart + sor) {
				i = n;
				++n;
			}

			TextBlockType _itype = (*i)->type();
			if (eor == _parLength)
				dir = control.basicDirection();
			else if (_itype == TextBlockTEmoji)
				dir = QChar::DirCS;
			else if (_itype == TextBlockTSkip)
				dir = QChar::DirCS;
			else
				dir = QChar::direction(unicode[sor]);
			// Keep skipping DirBN as if it doesn't exist
			if (dir != QChar::DirBN)
				break;
			analysis[sor++].bidiLevel = level;
		}

		eor = sor;

		return dir;
	}

	// creates the next QScript items.
	bool eBidiItemize(QScriptAnalysis *analysis, BidiControl &control) {
		bool rightToLeft = (control.basicDirection() == 1);
		bool hasBidi = rightToLeft;

		int sor = 0;
		int eor = -1;

		const ushort *unicode = reinterpret_cast<const ushort*>(_t->_text.unicode()) + _parStart;
		int current = 0;

		QChar::Direction dir = rightToLeft ? QChar::DirR : QChar::DirL;
		BidiStatus status;

		Text::TextBlocks::const_iterator i = _parStartBlock, e = _t->_blocks.cend(), n = i + 1;

		QChar::Direction sdir;
		TextBlockType _stype = (*_parStartBlock)->type();
		if (_stype == TextBlockTEmoji)
			sdir = QChar::DirCS;
		else if (_stype == TextBlockTSkip)
			sdir = QChar::DirCS;
		else
			sdir = QChar::direction(*unicode);
		if (sdir != QChar::DirL && sdir != QChar::DirR && sdir != QChar::DirEN && sdir != QChar::DirAN)
			sdir = QChar::DirON;
		else
			dir = QChar::DirON;

		status.eor = sdir;
		status.lastStrong = rightToLeft ? QChar::DirR : QChar::DirL;
		status.last = status.lastStrong;
		status.dir = sdir;

		while (current <= _parLength) {
			while (n != e && (*n)->from() <= _parStart + current) {
				i = n;
				++n;
			}

			QChar::Direction dirCurrent;
			TextBlockType _itype = (*i)->type();
			if (current == (int)_parLength)
				dirCurrent = control.basicDirection();
			else if (_itype == TextBlockTEmoji)
				dirCurrent = QChar::DirCS;
			else if (_itype == TextBlockTSkip)
				dirCurrent = QChar::DirCS;
			else
				dirCurrent = QChar::direction(unicode[current]);

			switch (dirCurrent) {

				// embedding and overrides (X1-X9 in the BiDi specs)
			case QChar::DirRLE:
			case QChar::DirRLO:
			case QChar::DirLRE:
			case QChar::DirLRO:
				{
					bool rtl = (dirCurrent == QChar::DirRLE || dirCurrent == QChar::DirRLO);
					hasBidi |= rtl;
					bool override = (dirCurrent == QChar::DirLRO || dirCurrent == QChar::DirRLO);

					unsigned int level = control.level+1;
					if ((level%2 != 0) == rtl) ++level;
					if (level < _MaxBidiLevel) {
						eor = current-1;
						eAppendItems(analysis, sor, eor, control, dir);
						eor = current;
						control.embed(rtl, override);
						QChar::Direction edir = (rtl ? QChar::DirR : QChar::DirL);
						dir = status.eor = edir;
						status.lastStrong = edir;
					}
					break;
				}
			case QChar::DirPDF:
				{
					if (control.canPop()) {
						if (dir != control.direction()) {
							eor = current-1;
							eAppendItems(analysis, sor, eor, control, dir);
							dir = control.direction();
						}
						eor = current;
						eAppendItems(analysis, sor, eor, control, dir);
						control.pdf();
						dir = QChar::DirON; status.eor = QChar::DirON;
						status.last = control.direction();
						if (control.override)
							dir = control.direction();
						else
							dir = QChar::DirON;
						status.lastStrong = control.direction();
					}
					break;
				}

				// strong types
			case QChar::DirL:
				if(dir == QChar::DirON)
					dir = QChar::DirL;
				switch(status.last)
					{
					case QChar::DirL:
						eor = current; status.eor = QChar::DirL; break;
					case QChar::DirR:
					case QChar::DirAL:
					case QChar::DirEN:
					case QChar::DirAN:
						if (eor >= 0) {
							eAppendItems(analysis, sor, eor, control, dir);
							status.eor = dir = eSkipBoundryNeutrals(analysis, unicode, sor, eor, control, i);
						} else {
							eor = current; status.eor = dir;
						}
						break;
					case QChar::DirES:
					case QChar::DirET:
					case QChar::DirCS:
					case QChar::DirBN:
					case QChar::DirB:
					case QChar::DirS:
					case QChar::DirWS:
					case QChar::DirON:
						if(dir != QChar::DirL) {
							//last stuff takes embedding dir
							if(control.direction() == QChar::DirR) {
								if(status.eor != QChar::DirR) {
									// AN or EN
									eAppendItems(analysis, sor, eor, control, dir);
									status.eor = QChar::DirON;
									dir = QChar::DirR;
								}
								eor = current - 1;
								eAppendItems(analysis, sor, eor, control, dir);
								status.eor = dir = eSkipBoundryNeutrals(analysis, unicode, sor, eor, control, i);
							} else {
								if(status.eor != QChar::DirL) {
									eAppendItems(analysis, sor, eor, control, dir);
									status.eor = QChar::DirON;
									dir = QChar::DirL;
								} else {
									eor = current; status.eor = QChar::DirL; break;
								}
							}
						} else {
							eor = current; status.eor = QChar::DirL;
						}
					default:
						break;
					}
				status.lastStrong = QChar::DirL;
				break;
			case QChar::DirAL:
			case QChar::DirR:
				hasBidi = true;
				if(dir == QChar::DirON) dir = QChar::DirR;
				switch(status.last)
					{
					case QChar::DirL:
					case QChar::DirEN:
					case QChar::DirAN:
						if (eor >= 0)
							eAppendItems(analysis, sor, eor, control, dir);
						// fall through
					case QChar::DirR:
					case QChar::DirAL:
						dir = QChar::DirR; eor = current; status.eor = QChar::DirR; break;
					case QChar::DirES:
					case QChar::DirET:
					case QChar::DirCS:
					case QChar::DirBN:
					case QChar::DirB:
					case QChar::DirS:
					case QChar::DirWS:
					case QChar::DirON:
						if(status.eor != QChar::DirR && status.eor != QChar::DirAL) {
							//last stuff takes embedding dir
							if(control.direction() == QChar::DirR
							   || status.lastStrong == QChar::DirR || status.lastStrong == QChar::DirAL) {
								eAppendItems(analysis, sor, eor, control, dir);
								dir = QChar::DirR; status.eor = QChar::DirON;
								eor = current;
							} else {
								eor = current - 1;
								eAppendItems(analysis, sor, eor, control, dir);
								dir = QChar::DirR; status.eor = QChar::DirON;
							}
						} else {
							eor = current; status.eor = QChar::DirR;
						}
					default:
						break;
					}
				status.lastStrong = dirCurrent;
				break;

				// weak types:

			case QChar::DirNSM:
				if (eor == current-1)
					eor = current;
				break;
			case QChar::DirEN:
				// if last strong was AL change EN to AN
				if(status.lastStrong != QChar::DirAL) {
					if(dir == QChar::DirON) {
						if(status.lastStrong == QChar::DirL)
							dir = QChar::DirL;
						else
							dir = QChar::DirEN;
					}
					switch(status.last)
						{
						case QChar::DirET:
							if (status.lastStrong == QChar::DirR || status.lastStrong == QChar::DirAL) {
								eAppendItems(analysis, sor, eor, control, dir);
								status.eor = QChar::DirON;
								dir = QChar::DirAN;
							}
							// fall through
						case QChar::DirEN:
						case QChar::DirL:
							eor = current;
							status.eor = dirCurrent;
							break;
						case QChar::DirR:
						case QChar::DirAL:
						case QChar::DirAN:
							if (eor >= 0)
								eAppendItems(analysis, sor, eor, control, dir);
							else
								eor = current;
							status.eor = QChar::DirEN;
							dir = QChar::DirAN; break;
						case QChar::DirES:
						case QChar::DirCS:
							if(status.eor == QChar::DirEN || dir == QChar::DirAN) {
								eor = current; break;
							}
						case QChar::DirBN:
						case QChar::DirB:
						case QChar::DirS:
						case QChar::DirWS:
						case QChar::DirON:
							if(status.eor == QChar::DirR) {
								// neutrals go to R
								eor = current - 1;
								eAppendItems(analysis, sor, eor, control, dir);
								dir = QChar::DirON; status.eor = QChar::DirEN;
								dir = QChar::DirAN;
							}
							else if(status.eor == QChar::DirL ||
									 (status.eor == QChar::DirEN && status.lastStrong == QChar::DirL)) {
								eor = current; status.eor = dirCurrent;
							} else {
								// numbers on both sides, neutrals get right to left direction
								if(dir != QChar::DirL) {
									eAppendItems(analysis, sor, eor, control, dir);
									dir = QChar::DirON; status.eor = QChar::DirON;
									eor = current - 1;
									dir = QChar::DirR;
									eAppendItems(analysis, sor, eor, control, dir);
									dir = QChar::DirON; status.eor = QChar::DirON;
									dir = QChar::DirAN;
								} else {
									eor = current; status.eor = dirCurrent;
								}
							}
						default:
							break;
						}
					break;
				}
			case QChar::DirAN:
				hasBidi = true;
				dirCurrent = QChar::DirAN;
				if(dir == QChar::DirON) dir = QChar::DirAN;
				switch(status.last)
					{
					case QChar::DirL:
					case QChar::DirAN:
						eor = current; status.eor = QChar::DirAN; break;
					case QChar::DirR:
					case QChar::DirAL:
					case QChar::DirEN:
						if (eor >= 0){
							eAppendItems(analysis, sor, eor, control, dir);
						} else {
							eor = current;
						}
						dir = QChar::DirAN; status.eor = QChar::DirAN;
						break;
					case QChar::DirCS:
						if(status.eor == QChar::DirAN) {
							eor = current; break;
						}
					case QChar::DirES:
					case QChar::DirET:
					case QChar::DirBN:
					case QChar::DirB:
					case QChar::DirS:
					case QChar::DirWS:
					case QChar::DirON:
						if(status.eor == QChar::DirR) {
							// neutrals go to R
							eor = current - 1;
							eAppendItems(analysis, sor, eor, control, dir);
							status.eor = QChar::DirAN;
							dir = QChar::DirAN;
						} else if(status.eor == QChar::DirL ||
								   (status.eor == QChar::DirEN && status.lastStrong == QChar::DirL)) {
							eor = current; status.eor = dirCurrent;
						} else {
							// numbers on both sides, neutrals get right to left direction
							if(dir != QChar::DirL) {
								eAppendItems(analysis, sor, eor, control, dir);
								status.eor = QChar::DirON;
								eor = current - 1;
								dir = QChar::DirR;
								eAppendItems(analysis, sor, eor, control, dir);
								status.eor = QChar::DirAN;
								dir = QChar::DirAN;
							} else {
								eor = current; status.eor = dirCurrent;
							}
						}
					default:
						break;
					}
				break;
			case QChar::DirES:
			case QChar::DirCS:
				break;
			case QChar::DirET:
				if(status.last == QChar::DirEN) {
					dirCurrent = QChar::DirEN;
					eor = current; status.eor = dirCurrent;
				}
				break;

				// boundary neutrals should be ignored
			case QChar::DirBN:
				break;
				// neutrals
			case QChar::DirB:
				// ### what do we do with newline and paragraph separators that come to here?
				break;
			case QChar::DirS:
				// ### implement rule L1
				break;
			case QChar::DirWS:
			case QChar::DirON:
				break;
			default:
				break;
			}

			if(current >= (int)_parLength) break;

			// set status.last as needed.
			switch(dirCurrent) {
			case QChar::DirET:
			case QChar::DirES:
			case QChar::DirCS:
			case QChar::DirS:
			case QChar::DirWS:
			case QChar::DirON:
				switch(status.last)
				{
				case QChar::DirL:
				case QChar::DirR:
				case QChar::DirAL:
				case QChar::DirEN:
				case QChar::DirAN:
					status.last = dirCurrent;
					break;
				default:
					status.last = QChar::DirON;
				}
				break;
			case QChar::DirNSM:
			case QChar::DirBN:
				// ignore these
				break;
			case QChar::DirLRO:
			case QChar::DirLRE:
				status.last = QChar::DirL;
				break;
			case QChar::DirRLO:
			case QChar::DirRLE:
				status.last = QChar::DirR;
				break;
			case QChar::DirEN:
				if (status.last == QChar::DirL) {
					status.last = QChar::DirL;
					break;
				}
				// fall through
			default:
				status.last = dirCurrent;
			}

			++current;
		}

		eor = current - 1; // remove dummy char

		if (sor <= eor)
			eAppendItems(analysis, sor, eor, control, dir);

		return hasBidi;
	}

private:

	QPainter *_p;
	const Text *_t;
	bool _elideLast;
	int32 _elideRemoveFromEnd;
	style::align _align;
	QPen _originalPen;
	int32 _yFrom, _yTo;
	uint16 _selectedFrom, _selectedTo;
	const QChar *_str;

	// current paragraph data
	Text::TextBlocks::const_iterator _parStartBlock;
	Qt::LayoutDirection _parDirection;
	int32 _parStart, _parLength;
	bool _parHasBidi;
	QVarLengthArray<QScriptAnalysis, 4096> _parAnalysis;

	// current line data
	QTextEngine *_e;
	style::font _f;
	QFixed _x, _w, _wLeft;
	int32 _y, _yDelta, _lineHeight, _fontHeight;
	
	// elided hack support
	int32 _blocksSize;
	int32 _elideSavedIndex;
	ITextBlock *_elideSavedBlock;

	int32 _lineStart, _localFrom;
	int32 _lineStartBlock;

	// link and symbol resolve
	QFixed _lnkX;
	int32 _lnkY;
	const TextLinkPtr *_lnkResult;
	bool *_inTextFlag;
	uint16 *_getSymbol;
	bool *_getSymbolAfter, *_getSymbolUpon;

};

const TextParseOptions _defaultOptions = {
	TextParseLinks | TextParseMultiline, // flags
	0, // maxw
	0, // maxh
	Qt::LayoutDirectionAuto, // dir
};

const TextParseOptions _textPlainOptions = {
	TextParseMultiline, // flags
	0, // maxw
	0, // maxh
	Qt::LayoutDirectionAuto, // dir
};

Text::Text(int32 minResizeWidth) : _minResizeWidth(minResizeWidth), _maxWidth(0), _minHeight(0), _startDir(Qt::LayoutDirectionAuto) {
}

Text::Text(style::font font, const QString &text, const TextParseOptions &options, int32 minResizeWidth, bool richText) : _minResizeWidth(minResizeWidth) {
	if (richText) {
		setRichText(font, text, options);
	} else {
		setText(font, text, options);
	}
}

Text::Text(const Text &other) :
_minResizeWidth(other._minResizeWidth), _maxWidth(other._maxWidth),
_minHeight(other._minHeight),
_text(other._text),
_font(other._font),
_blocks(other._blocks.size()),
_links(other._links),
_startDir(other._startDir)
{
	for (int32 i = 0, l = _blocks.size(); i < l; ++i) {
		_blocks[i] = other._blocks.at(i)->clone();
	}
}

Text &Text::operator=(const Text &other) {
	_minResizeWidth = other._minResizeWidth;
	_maxWidth = other._maxWidth;
	_minHeight = other._minHeight;
	_text = other._text;
	_font = other._font;
	_blocks = TextBlocks(other._blocks.size());
	_links = other._links;
	_startDir = other._startDir;
	for (int32 i = 0, l = _blocks.size(); i < l; ++i) {
		_blocks[i] = other._blocks.at(i)->clone();
	}
	return *this;
}

void Text::setText(style::font font, const QString &text, const TextParseOptions &options) {
	if (!_textStyle) _initDefault();
	_font = font;
	clean();
	{
		TextParser parser(this, text, options);
	}
	recountNaturalSize(true, options.dir);
}

void Text::recountNaturalSize(bool initial, Qt::LayoutDirection optionsDir) {
	NewlineBlock *lastNewline = 0;

	_maxWidth = _minHeight = 0;
	int32 lineHeight = 0;
	int32 result = 0, lastNewlineStart = 0;
	QFixed _width = 0, last_rBearing = 0, last_rPadding = 0;
	for (TextBlocks::const_iterator i = _blocks.cbegin(), e = _blocks.cend(); i != e; ++i) {
		ITextBlock *b = *i;
		TextBlockType _btype = b->type();
		int32 blockHeight = _blockHeight(b, _font);
		QFixed _rb = _blockRBearing(b);

		if (_btype == TextBlockTNewline) {
			if (!lineHeight) lineHeight = blockHeight;
			if (initial) {
				Qt::LayoutDirection dir = optionsDir;
				if (dir == Qt::LayoutDirectionAuto) {
					dir = TextParser::stringDirection(_text, lastNewlineStart, b->from());
				}
				if (lastNewline) {
					lastNewline->_nextDir = dir;
				} else {
					_startDir = dir;
				}
			}
			lastNewlineStart = b->from();
			lastNewline = static_cast<NewlineBlock*>(b);

			_minHeight += lineHeight;
			lineHeight = 0;
			last_rBearing = _rb;
			last_rPadding = b->f_rpadding();
			if (_maxWidth < _width) {
				_maxWidth = _width;
			}
			_width = (b->f_width() - last_rBearing);
			continue;
		}

		_width += b->f_lpadding();
		_width += last_rBearing + (last_rPadding + b->f_width() - _rb);
		lineHeight = qMax(lineHeight, blockHeight);

		last_rBearing = _rb;
		last_rPadding = b->f_rpadding();
		continue;
	}
	if (initial) {
		Qt::LayoutDirection dir = optionsDir;
		if (dir == Qt::LayoutDirectionAuto) {
			dir = TextParser::stringDirection(_text, lastNewlineStart, _text.size());
		}
		if (lastNewline) {
			lastNewline->_nextDir = dir;
		} else {
			_startDir = dir;
		}
	}
	if (_width > 0) {
		if (!lineHeight) lineHeight = _blockHeight(_blocks.back(), _font);
		_minHeight += lineHeight;
		if (_maxWidth < _width) {
			_maxWidth = _width;
		}
	}
}

void Text::setMarkedText(style::font font, const QString &text, const EntitiesInText &entities, const TextParseOptions &options) {
	if (!_textStyle) _initDefault();
	_font = font;
	clean();
	{
<<<<<<< HEAD
		TextParser parser(this, text, entities, options);
=======
//		QByteArray ba = text.toUtf8();
//		const char *ch = ba.constData();
//		LOG(("STR: %1").arg(text));
//		LOG(("BYTES: %1").arg(mb(ba.constData(), ba.size()).str()));
//		for (int32 i = 0; i < text.size(); ++i) {
//			LOG(("LETTER %1: '%2' - %3").arg(i).arg(text.at(i)).arg(text.at(i).unicode()));
//		}
//		int32 w = _font->width(text);

		TextParser parser(this, text, links, options);
>>>>>>> f59cd2a8
	}
	recountNaturalSize(true, options.dir);
}

void Text::setRichText(style::font font, const QString &text, TextParseOptions options, const TextCustomTagsMap &custom) {
	QString parsed;
	parsed.reserve(text.size());
	const QChar *s = text.constData(), *ch = s;
	for (const QChar *b = s, *e = b + text.size(); ch != e; ++ch) {
		if (ch->unicode() == '\\') {
			if (ch > s) parsed.append(s, ch - s);
			s = ch + 1;

			if (s < e) ++ch;
			continue;
		}
		if (ch->unicode() == '[') {
			if (ch > s) parsed.append(s, ch - s);
			s = ch;

			const QChar *tag = ch + 1;
			if (tag >= e) continue;

			bool closing = false, other = false;
			if (tag->unicode() == '/') {
				closing = true;
				if (++tag >= e) continue;
			}

			TextCommands cmd;
			switch (tag->unicode()) {
			case 'b': cmd = closing ? TextCommandNoBold : TextCommandBold; break;
			case 'i': cmd = closing ? TextCommandNoItalic : TextCommandItalic; break;
			case 'u': cmd = closing ? TextCommandNoUnderline : TextCommandUnderline; break;
			default : other = true; break;
			}

			if (!other) {
				if (++tag >= e || tag->unicode() != ']') continue;
				parsed.append(TextCommand).append(QChar(cmd)).append(TextCommand);
				ch = tag;
				s = ch + 1;
				continue;
			}

			if (tag->unicode() != 'a') {
				TextCustomTagsMap::const_iterator i = custom.constFind(*tag);
				if (++tag >= e || tag->unicode() != ']' || i == custom.cend()) continue;
				parsed.append(closing ? i->second : i->first);
				ch = tag;
				s = ch + 1;
				continue;
			}

			if (closing) {
				if (++tag >= e || tag->unicode() != ']') continue;
				parsed.append(textcmdStopLink());
				ch = tag;
				s = ch + 1;
				continue;
			}
			if (++tag >= e || tag->unicode() != ' ') continue;
			while (tag < e && tag->unicode() == ' ') ++tag;
			if (tag + 5 < e && text.midRef(tag - b, 6) == qsl("href=\"")) {
				tag += 6;
				const QChar *tagend = tag;
				while (tagend < e && tagend->unicode() != '"') ++tagend;
				if (++tagend >= e || tagend->unicode() != ']') continue;
				parsed.append(textcmdStartLink(QString(tag, tagend - 1 - tag)));
				ch = tagend;
				s = ch + 1;
				continue;
			}
		}
	}
	if (ch > s) parsed.append(s, ch - s);
	s = ch;

	options.flags |= TextParseRichText;
	setText(font, parsed, options);
}

void Text::setLink(uint16 lnkIndex, const TextLinkPtr &lnk) {
	if (!lnkIndex || lnkIndex > _links.size()) return;
	_links[lnkIndex - 1] = lnk;
}

bool Text::hasLinks() const {
	return !_links.isEmpty();
}

void Text::setSkipBlock(int32 width, int32 height) {
	if (!_blocks.isEmpty() && _blocks.back()->type() == TextBlockTSkip) {
		SkipBlock *block = static_cast<SkipBlock*>(_blocks.back());
		if (block->width() == width && block->height() == height) return;
		_text.resize(block->from());
		_blocks.pop_back();
	}
	_text.push_back('_');
	_blocks.push_back(new SkipBlock(_font, _text, _text.size() - 1, width, height, 0));
	recountNaturalSize(false);
}

void Text::removeSkipBlock() {
	if (!_blocks.isEmpty() && _blocks.back()->type() == TextBlockTSkip) {
		_text.resize(_blocks.back()->from());
		_blocks.pop_back();
		recountNaturalSize(false);
	}
}

EntitiesInText Text::calcEntitiesInText() const {
	EntitiesInText result;
	int32 lnkFrom = 0, lnkIndex = 0, offset = 0;
	int32 flags = 0, italicFrom = 0, italicOffset = 0, boldFrom = 0, boldOffset = 0;
	int32 codeFrom = 0, codeOffset = 0, preFrom = 0, preOffset = 0;
	for (TextBlocks::const_iterator i = _blocks.cbegin(), e = _blocks.cend(); true; ++i) {
		int32 blockLnkIndex = (i == e) ? 0 : (*i)->lnkIndex();
		int32 blockFrom = (i == e) ? _text.size() : (*i)->from();
		int32 blockFlags = (i == e) ? 0 : (*i)->flags();
		if (blockLnkIndex != lnkIndex) {
			if (lnkIndex) { // write link
				const TextLinkPtr &lnk(_links.at(lnkIndex - 1));
				const QString &url(lnk ? lnk->text() : QString());

				int32 rangeFrom = lnkFrom, rangeTo = blockFrom;
				if (rangeTo > rangeFrom) {
					QStringRef r = _text.midRef(rangeFrom, rangeTo - rangeFrom);
					if (url.isEmpty()) {
						offset += r.size();
						italicOffset += r.size();
						boldOffset += r.size();
						codeOffset += r.size();
						preOffset += r.size();
					} else {
						QUrl u(url);
						if (r.size() <= 3 || _text.midRef(lnkFrom, r.size() - 3) == (u.isValid() ? u.toDisplayString() : url).midRef(0, r.size() - 3)) { // same link
							if (url.at(0) == '@') {
								result.push_back(EntityInText(EntityInTextMention, offset, url.size()));
							} else if (url.at(0) == '#') {
								result.push_back(EntityInText(EntityInTextHashtag, offset, url.size()));
							} else if (url.at(0) == '/') {
								result.push_back(EntityInText(EntityInTextBotCommand, offset, url.size()));
							} else if (url.indexOf('@') > 0 && url.indexOf('/') <= 0) {
								result.push_back(EntityInText(EntityInTextEmail, offset, url.size()));
							} else {
								result.push_back(EntityInText(EntityInTextUrl, offset, url.size()));
							}
							offset += url.size();
							italicOffset += url.size();
							boldOffset += url.size();
							codeOffset += url.size();
							preOffset += url.size();
						} else {
							result.push_back(EntityInText(EntityInTextCustomUrl, offset, r.size(), url));
							offset += r.size();
							italicOffset += r.size();
							boldOffset += r.size();
							codeOffset += r.size();
							preOffset += r.size();
						}
					}
				}
			}
			lnkIndex = blockLnkIndex;
			lnkFrom = blockFrom;
		} else if (blockFlags != flags) {
			if ((blockFlags & TextBlockFItalic) && !(flags & TextBlockFItalic)) {
				italicFrom = blockFrom;
			} else if ((flags & TextBlockFItalic) && !(blockFlags & TextBlockFItalic)) {
				result.push_back(EntityInText(EntityInTextItalic, italicOffset, blockFrom - italicFrom));
			}
			if ((blockFlags & TextBlockFSemibold) && !(flags & TextBlockFSemibold)) {
				boldFrom = blockFrom;
			} else if ((flags & TextBlockFSemibold) && !(blockFlags & TextBlockFSemibold)) {
				result.push_back(EntityInText(EntityInTextBold, boldOffset, blockFrom - boldFrom));
			}
			if ((blockFlags & TextBlockFCode) && !(flags & TextBlockFCode)) {
				codeFrom = blockFrom;
			} else if ((flags & TextBlockFCode) && !(blockFlags & TextBlockFCode)) {
				result.push_back(EntityInText(EntityInTextCode, codeOffset, blockFrom - codeFrom));
			}
			if ((blockFlags & TextBlockFPre) && !(flags & TextBlockFPre)) {
				preFrom = blockFrom;
			} else if ((flags & TextBlockFPre) && !(blockFlags & TextBlockFPre)) {
				result.push_back(EntityInText(EntityInTextPre, preOffset, blockFrom - preFrom));
			}
			flags = blockFlags;
		}
		if (i == e) break;

		TextBlockType type = (*i)->type();
		if (type == TextBlockTSkip) continue;

		int32 rangeFrom = (*i)->from(), rangeTo = uint16((*i)->from() + TextPainter::_blockLength(this, i, e));
		if (rangeTo > rangeFrom) {
			if (!blockLnkIndex) {
				offset += rangeTo - rangeFrom;
			}
			if (!(blockFlags & TextBlockFItalic)) {
				italicOffset += rangeTo - rangeFrom;
			}
			if (!(blockFlags & TextBlockFSemibold)) {
				boldOffset += rangeTo - rangeFrom;
			}
			if (!(blockFlags & TextBlockFCode)) {
				codeOffset += rangeTo - rangeFrom;
			}
			if (!(blockFlags & TextBlockFPre)) {
				preOffset += rangeTo - rangeFrom;
			}
		}
	}
	return result;
}

int32 Text::countHeight(int32 w) const {
	QFixed width = w;
	if (width < _minResizeWidth) width = _minResizeWidth;
	if (width >= _maxWidth) {
		return _minHeight;
	}

	int32 result = 0, lineHeight = 0;
	QFixed widthLeft = width, last_rBearing = 0, last_rPadding = 0;
	bool longWordLine = true;
	for (TextBlocks::const_iterator i = _blocks.cbegin(), e = _blocks.cend(); i != e; ++i) {
		ITextBlock *b = *i;
		TextBlockType _btype = b->type();
		int32 blockHeight = _blockHeight(b, _font);
		QFixed _rb = _blockRBearing(b);

		if (_btype == TextBlockTNewline) {
			if (!lineHeight) lineHeight = blockHeight;
			result += lineHeight;
			lineHeight = 0;
			last_rBearing = _rb;
			last_rPadding = b->f_rpadding();
			widthLeft = width - (b->f_width() - last_rBearing);

			longWordLine = true;
			continue;
		}
		widthLeft -= b->f_lpadding();
		QFixed newWidthLeft = widthLeft - last_rBearing - (last_rPadding + b->f_width() - _rb);
		if (newWidthLeft >= 0) {
			last_rBearing = _rb;
			last_rPadding = b->f_rpadding();
			widthLeft = newWidthLeft;

			lineHeight = qMax(lineHeight, blockHeight);

			longWordLine = false;
			continue;
		}

		if (_btype == TextBlockTText) {
			TextBlock *t = static_cast<TextBlock*>(b);
			QFixed f_wLeft = widthLeft;
			int32 f_lineHeight = lineHeight;
			for (TextBlock::TextWords::const_iterator j = t->_words.cbegin(), e = t->_words.cend(), f = j; j != e; ++j) {
				bool wordEndsHere = (j->width >= 0);
				QFixed j_width = wordEndsHere ? j->width : -j->width;

				QFixed newWidthLeft = widthLeft - last_rBearing - (last_rPadding + j_width - j->f_rbearing());
				if (newWidthLeft >= 0) {
					last_rBearing = j->f_rbearing();
					last_rPadding = j->rpadding;
					widthLeft = newWidthLeft;

					lineHeight = qMax(lineHeight, blockHeight);

					if (wordEndsHere) {
						longWordLine = false;
					}
					if (wordEndsHere || longWordLine) {
						f_wLeft = widthLeft;
						f_lineHeight = lineHeight;
						f = j + 1;
					}
					continue;
				}

				if (f != j) {
					j = f;
					widthLeft = f_wLeft;
					lineHeight = f_lineHeight;
					j_width = (j->width >= 0) ? j->width : -j->width;
				}

				result += lineHeight;
				lineHeight = qMax(0, blockHeight);
				last_rBearing = j->f_rbearing();
				last_rPadding = j->rpadding;
				widthLeft = width - (j_width - last_rBearing);

				longWordLine = true;
				f = j + 1;
				f_wLeft = widthLeft;
				f_lineHeight = lineHeight;
			}
			continue;
		}

		result += lineHeight;
		lineHeight = qMax(0, blockHeight);
		last_rBearing = _rb;
		last_rPadding = b->f_rpadding();
		widthLeft = width - (b->f_width() - last_rBearing);

		longWordLine = true;
		continue;
	}
	if (widthLeft < width) {
		result += lineHeight;
	}

	return result;
}

void Text::replaceFont(style::font f) {
	_font = f;
}

void Text::draw(QPainter &painter, int32 left, int32 top, int32 w, style::align align, int32 yFrom, int32 yTo, uint16 selectedFrom, uint16 selectedTo) const {
//	painter.fillRect(QRect(left, top, w, countHeight(w)), QColor(0, 0, 0, 32)); // debug
	TextPainter p(&painter, this);
	p.draw(left, top, w, align, yFrom, yTo, selectedFrom, selectedTo);
}

void Text::drawElided(QPainter &painter, int32 left, int32 top, int32 w, int32 lines, style::align align, int32 yFrom, int32 yTo, int32 removeFromEnd) const {
//	painter.fillRect(QRect(left, top, w, countHeight(w)), QColor(0, 0, 0, 32)); // debug
	TextPainter p(&painter, this);
	p.drawElided(left, top, w, align, lines, yFrom, yTo, removeFromEnd);
}

const TextLinkPtr &Text::link(int32 x, int32 y, int32 width, style::align align) const {
	TextPainter p(0, this);
	return p.link(x, y, width, align);
}

void Text::getState(TextLinkPtr &lnk, bool &inText, int32 x, int32 y, int32 width, style::align align) const {
	TextPainter p(0, this);
	p.getState(lnk, inText, x, y, width, align);
}

void Text::getSymbol(uint16 &symbol, bool &after, bool &upon, int32 x, int32 y, int32 width, style::align align) const {
	TextPainter p(0, this);
	p.getSymbol(symbol, after, upon, x, y, width, align);
}

uint32 Text::adjustSelection(uint16 from, uint16 to, TextSelectType selectType) const {
	if (from < _text.size() && from <= to) {
		if (to > _text.size()) to = _text.size() - 1;
		if (selectType == TextSelectParagraphs) {
			if (!chIsParagraphSeparator(_text.at(from))) {
				while (from > 0 && !chIsParagraphSeparator(_text.at(from - 1))) {
					--from;
				}
			}
			if (to < _text.size()) {
				if (chIsParagraphSeparator(_text.at(to))) {
					++to;
				} else {
					while (to < _text.size() && !chIsParagraphSeparator(_text.at(to))) {
						++to;
					}
				}
			}
		} else if (selectType == TextSelectWords) {
			if (!chIsWordSeparator(_text.at(from))) {
				while (from > 0 && !chIsWordSeparator(_text.at(from - 1))) {
					--from;
				}
			}
			if (to < _text.size()) {
				if (chIsWordSeparator(_text.at(to))) {
					++to;
				} else {
					while (to < _text.size() && !chIsWordSeparator(_text.at(to))) {
						++to;
					}
				}
			}
		}
	}
	return (from << 16) | to;
}

QString Text::original(uint16 selectedFrom, uint16 selectedTo, bool expandLinks) const {
	QString result;
	result.reserve(_text.size());

	int32 lnkFrom = 0, lnkIndex = 0;
	for (TextBlocks::const_iterator i = _blocks.cbegin(), e = _blocks.cend(); true; ++i) {		
		int32 blockLnkIndex = (i == e) ? 0 : (*i)->lnkIndex();
		int32 blockFrom = (i == e) ? _text.size() : (*i)->from();
		if (blockLnkIndex != lnkIndex) {
			if (lnkIndex) { // write link
				const TextLinkPtr &lnk(_links.at(lnkIndex - 1));
				const QString &url(lnk ? lnk->text() : QString());

				int32 rangeFrom = qMax(int32(selectedFrom), lnkFrom), rangeTo = qMin(blockFrom, int32(selectedTo));

				if (rangeTo > rangeFrom) {
					QStringRef r = _text.midRef(rangeFrom, rangeTo - rangeFrom);
					if (url.isEmpty() || !expandLinks || lnkFrom != rangeFrom || blockFrom != rangeTo) {
						result += r;
					} else {
						QUrl u(url);
						if (r.size() <= 3 || _text.midRef(lnkFrom, r.size() - 3) == (u.isValid() ? u.toDisplayString() : url).midRef(0, r.size() - 3)) { // same link
							result += url;
						} else {
							result.append(r).append(qsl(" ( ")).append(url).append(qsl(" )"));
						}
					}
				}
			}
			lnkIndex = blockLnkIndex;
			lnkFrom = blockFrom;
		}
		if (i == e) break;

		TextBlockType type = (*i)->type();
		if (type == TextBlockTSkip) continue;

		if (!blockLnkIndex) {
			int32 rangeFrom = qMax(selectedFrom, (*i)->from()), rangeTo = qMin(selectedTo, uint16((*i)->from() + TextPainter::_blockLength(this, i, e)));
			if (rangeTo > rangeFrom) {
				result += _text.midRef(rangeFrom, rangeTo - rangeFrom);
			}
		}
	}
	return result;
}

void Text::clean() {
	for (TextBlocks::iterator i = _blocks.begin(), e = _blocks.end(); i != e; ++i) {
		delete *i;
	}
	_blocks.clear();
	_links.clear();
	_maxWidth = _minHeight = 0;
	_startDir = Qt::LayoutDirectionAuto;
}

// COPIED FROM qtextlayout.cpp AND MODIFIED
namespace {

	struct ScriptLine {
        ScriptLine() : length(0), textWidth(0) {
        }

		int32 length;
		QFixed textWidth;
	};

    struct LineBreakHelper
    {
        LineBreakHelper()
            : glyphCount(0), maxGlyphs(0), currentPosition(0), fontEngine(0), logClusters(0)
        {
        }


        ScriptLine tmpData;
        ScriptLine spaceData;

        QGlyphLayout glyphs;

        int glyphCount;
        int maxGlyphs;
        int currentPosition;
        glyph_t previousGlyph;

        QFixed rightBearing;

        QFontEngine *fontEngine;
        const unsigned short *logClusters;

        inline glyph_t currentGlyph() const
        {
            Q_ASSERT(currentPosition > 0);
            Q_ASSERT(logClusters[currentPosition - 1] < glyphs.numGlyphs);

            return glyphs.glyphs[logClusters[currentPosition - 1]];
        }

        inline void saveCurrentGlyph()
        {
            previousGlyph = 0;
            if (currentPosition > 0 &&
                logClusters[currentPosition - 1] < glyphs.numGlyphs) {
                previousGlyph = currentGlyph(); // needed to calculate right bearing later
            }
        }

        inline void adjustRightBearing(glyph_t glyph)
        {
            qreal rb;
            fontEngine->getGlyphBearings(glyph, 0, &rb);
            rightBearing = qMin(QFixed(), QFixed::fromReal(rb));
        }

        inline void adjustRightBearing()
        {
            if (currentPosition <= 0)
                return;
            adjustRightBearing(currentGlyph());
        }

        inline void adjustPreviousRightBearing()
        {
            if (previousGlyph > 0)
                adjustRightBearing(previousGlyph);
        }

    };

	static inline void addNextCluster(int &pos, int end, ScriptLine &line, int &glyphCount,
									  const QScriptItem &current, const unsigned short *logClusters,
									  const QGlyphLayout &glyphs)
	{
		int glyphPosition = logClusters[pos];
		do { // got to the first next cluster
			++pos;
			++line.length;
		} while (pos < end && logClusters[pos] == glyphPosition);
		do { // calculate the textWidth for the rest of the current cluster.
			if (!glyphs.attributes[glyphPosition].dontPrint)
				line.textWidth += glyphs.advances[glyphPosition];
			++glyphPosition;
		} while (glyphPosition < current.num_glyphs && !glyphs.attributes[glyphPosition].clusterStart);

		Q_ASSERT((pos == end && glyphPosition == current.num_glyphs) || logClusters[pos] == glyphPosition);

		++glyphCount;
	}

} // anonymous namespace

class BlockParser {
public:

	BlockParser(QTextEngine *e, TextBlock *b, QFixed minResizeWidth, int32 blockFrom) : block(b), eng(e) {
		parseWords(minResizeWidth, blockFrom);
	}

	void parseWords(QFixed minResizeWidth, int32 blockFrom) {
		LineBreakHelper lbh;

		lbh.maxGlyphs = INT_MAX;

		int item = -1;
		int newItem = eng->findItem(0);

		style::align alignment = eng->option.alignment();

		const QCharAttributes *attributes = eng->attributes();
		if (!attributes)
			return;
		lbh.currentPosition = 0;
		int end = 0;
		lbh.logClusters = eng->layoutData->logClustersPtr;
		lbh.previousGlyph = 0;

		block->_lpadding = 0;
		block->_words.clear();

		int wordStart = lbh.currentPosition;

		bool addingEachGrapheme = false;
		int lastGraphemeBoundaryPosition = -1;
		ScriptLine lastGraphemeBoundaryLine;

		while (newItem < eng->layoutData->items.size()) {
			if (newItem != item) {
				item = newItem;
				const QScriptItem &current = eng->layoutData->items[item];
				if (!current.num_glyphs) {
					eng->shape(item);
					attributes = eng->attributes();
					if (!attributes)
						return;
					lbh.logClusters = eng->layoutData->logClustersPtr;
				}
				lbh.currentPosition = current.position;
				end = current.position + eng->length(item);
				lbh.glyphs = eng->shapedGlyphs(&current);
				QFontEngine *fontEngine = eng->fontEngine(current);
				if (lbh.fontEngine != fontEngine) {
					lbh.fontEngine = fontEngine;
				}
			}
			const QScriptItem &current = eng->layoutData->items[item];

			if (attributes[lbh.currentPosition].whiteSpace) {
				while (lbh.currentPosition < end && attributes[lbh.currentPosition].whiteSpace)
					addNextCluster(lbh.currentPosition, end, lbh.spaceData, lbh.glyphCount,
								   current, lbh.logClusters, lbh.glyphs);

				if (block->_words.isEmpty()) {
					block->_lpadding = lbh.spaceData.textWidth;
				} else {
					block->_words.back().rpadding += lbh.spaceData.textWidth;
					block->_width += lbh.spaceData.textWidth;
				}
				lbh.spaceData.length = 0;
				lbh.spaceData.textWidth = 0;

				wordStart = lbh.currentPosition;

				addingEachGrapheme = false;
				lastGraphemeBoundaryPosition = -1;
				lastGraphemeBoundaryLine = ScriptLine();
			} else {
				do {
					addNextCluster(lbh.currentPosition, end, lbh.tmpData, lbh.glyphCount,
								   current, lbh.logClusters, lbh.glyphs);

					if (lbh.currentPosition >= eng->layoutData->string.length()
						|| attributes[lbh.currentPosition].whiteSpace
						|| attributes[lbh.currentPosition].lineBreak) {
						lbh.adjustRightBearing();
						block->_words.push_back(TextWord(wordStart + blockFrom, lbh.tmpData.textWidth, qMin(QFixed(), lbh.rightBearing)));
						block->_width += lbh.tmpData.textWidth;
						lbh.tmpData.textWidth = 0;
						lbh.tmpData.length = 0;
						wordStart = lbh.currentPosition;
						break;
					} else if (attributes[lbh.currentPosition].graphemeBoundary) {
						if (!addingEachGrapheme && lbh.tmpData.textWidth > minResizeWidth) {
							if (lastGraphemeBoundaryPosition >= 0) {
								lbh.adjustPreviousRightBearing();
								block->_words.push_back(TextWord(wordStart + blockFrom, -lastGraphemeBoundaryLine.textWidth, qMin(QFixed(), lbh.rightBearing)));
								block->_width += lastGraphemeBoundaryLine.textWidth;
								lbh.tmpData.textWidth -= lastGraphemeBoundaryLine.textWidth;
								lbh.tmpData.length -= lastGraphemeBoundaryLine.length;
								wordStart = lastGraphemeBoundaryPosition;
							}
							addingEachGrapheme = true;
						}
						if (addingEachGrapheme) {
							lbh.adjustRightBearing();
							block->_words.push_back(TextWord(wordStart + blockFrom, -lbh.tmpData.textWidth, qMin(QFixed(), lbh.rightBearing)));
							block->_width += lbh.tmpData.textWidth;
							lbh.tmpData.textWidth = 0;
							lbh.tmpData.length = 0;
							wordStart = lbh.currentPosition;
						} else {
							lastGraphemeBoundaryPosition = lbh.currentPosition;
							lastGraphemeBoundaryLine = lbh.tmpData;
							lbh.saveCurrentGlyph();
						}
					}
				} while (lbh.currentPosition < end);
			}
			if (lbh.currentPosition == end)
				newItem = item + 1;
		}
		if (block->_words.isEmpty()) {
			block->_rpadding = 0;
		} else {
			block->_rpadding = block->_words.back().rpadding;
			block->_width -= block->_rpadding;
			block->_words.squeeze();
		}
	}

private:

	TextBlock *block;
	QTextEngine *eng;

};

TextBlock::TextBlock(const style::font &font, const QString &str, QFixed minResizeWidth, uint16 from, uint16 length, uchar flags, const style::color &color, uint16 lnkIndex) : ITextBlock(font, str, from, length, flags, color, lnkIndex) {
	_flags |= ((TextBlockTText & 0x0F) << 8);
	if (length) {
		style::font blockFont = font;
		if (!flags && lnkIndex) {
			// should use textStyle lnkFlags somehow.. not supported
		}

		if ((flags & TextBlockFPre) || (flags & TextBlockFCode)) {
			blockFont = App::monofont();
			if (blockFont->size() != font->size() || blockFont->flags() != font->flags()) {
				blockFont = style::font(font->size(), font->flags(), blockFont->family());
			}
		} else {
			if (flags & TextBlockFBold) {
				blockFont = blockFont->bold();
			}
			else if (flags & TextBlockFSemibold) {
				blockFont = st::semiboldFont;
				if (blockFont->size() != font->size() || blockFont->flags() != font->flags()) {
					blockFont = style::font(font->size(), font->flags(), blockFont->family());
				}
			}
			if (flags & TextBlockFItalic) blockFont = blockFont->italic();
			if (flags & TextBlockFUnderline) blockFont = blockFont->underline();
			if ((flags & TextBlockFTilde) && font->size() == 13) {
				blockFont = style::font(font->size() + 1, blockFont->flags(), blockFont->family());
			}
		}

		QStackTextEngine engine(str.mid(_from, length), blockFont->f);
		engine.itemize();

		QTextLayout layout(&engine);
		layout.beginLayout();
		layout.createLine();

		BlockParser parser(&engine, this, minResizeWidth, _from);

		layout.endLayout();
	}
}

EmojiBlock::EmojiBlock(const style::font &font, const QString &str, uint16 from, uint16 length, uchar flags, const style::color &color, uint16 lnkIndex, const EmojiData *emoji) : ITextBlock(font, str, from, length, flags, color, lnkIndex), emoji(emoji) {
	_flags |= ((TextBlockTEmoji & 0x0F) << 8);
	_width = int(st::emojiSize + 2 * st::emojiPadding);
}

SkipBlock::SkipBlock(const style::font &font, const QString &str, uint16 from, int32 w, int32 h, uint16 lnkIndex) : ITextBlock(font, str, from, 1, 0, style::color(), lnkIndex), _height(h) {
	_flags |= ((TextBlockTSkip & 0x0F) << 8);
	_width = w;
}

namespace {
	void regOneProtocol(const QString &protocol) {
		_validProtocols.insert(hashCrc32(protocol.constData(), protocol.size() * sizeof(QChar)));
	}
	void regOneTopDomain(const QString &domain) {
		_validTopDomains.insert(hashCrc32(domain.constData(), domain.size() * sizeof(QChar)));
	}
}

const QSet<int32> &validProtocols() {
	return _validProtocols;
}
const QSet<int32> &validTopDomains() {
	return _validTopDomains;
}

void initLinkSets() {
	if (!_validProtocols.isEmpty() || !_validTopDomains.isEmpty()) return;

	regOneProtocol(qsl("itmss")); // itunes
	regOneProtocol(qsl("http"));
	regOneProtocol(qsl("https"));
	regOneProtocol(qsl("ftp"));
	regOneProtocol(qsl("tg")); // local urls

	regOneTopDomain(qsl("ac"));
	regOneTopDomain(qsl("ad"));
	regOneTopDomain(qsl("ae"));
	regOneTopDomain(qsl("af"));
	regOneTopDomain(qsl("ag"));
	regOneTopDomain(qsl("ai"));
	regOneTopDomain(qsl("al"));
	regOneTopDomain(qsl("am"));
	regOneTopDomain(qsl("an"));
	regOneTopDomain(qsl("ao"));
	regOneTopDomain(qsl("aq"));
	regOneTopDomain(qsl("ar"));
	regOneTopDomain(qsl("as"));
	regOneTopDomain(qsl("at"));
	regOneTopDomain(qsl("au"));
	regOneTopDomain(qsl("aw"));
	regOneTopDomain(qsl("ax"));
	regOneTopDomain(qsl("az"));
	regOneTopDomain(qsl("ba"));
	regOneTopDomain(qsl("bb"));
	regOneTopDomain(qsl("bd"));
	regOneTopDomain(qsl("be"));
	regOneTopDomain(qsl("bf"));
	regOneTopDomain(qsl("bg"));
	regOneTopDomain(qsl("bh"));
	regOneTopDomain(qsl("bi"));
	regOneTopDomain(qsl("bj"));
	regOneTopDomain(qsl("bm"));
	regOneTopDomain(qsl("bn"));
	regOneTopDomain(qsl("bo"));
	regOneTopDomain(qsl("br"));
	regOneTopDomain(qsl("bs"));
	regOneTopDomain(qsl("bt"));
	regOneTopDomain(qsl("bv"));
	regOneTopDomain(qsl("bw"));
	regOneTopDomain(qsl("by"));
	regOneTopDomain(qsl("bz"));
	regOneTopDomain(qsl("ca"));
	regOneTopDomain(qsl("cc"));
	regOneTopDomain(qsl("cd"));
	regOneTopDomain(qsl("cf"));
	regOneTopDomain(qsl("cg"));
	regOneTopDomain(qsl("ch"));
	regOneTopDomain(qsl("ci"));
	regOneTopDomain(qsl("ck"));
	regOneTopDomain(qsl("cl"));
	regOneTopDomain(qsl("cm"));
	regOneTopDomain(qsl("cn"));
	regOneTopDomain(qsl("co"));
	regOneTopDomain(qsl("cr"));
	regOneTopDomain(qsl("cu"));
	regOneTopDomain(qsl("cv"));
	regOneTopDomain(qsl("cx"));
	regOneTopDomain(qsl("cy"));
	regOneTopDomain(qsl("cz"));
	regOneTopDomain(qsl("de"));
	regOneTopDomain(qsl("dj"));
	regOneTopDomain(qsl("dk"));
	regOneTopDomain(qsl("dm"));
	regOneTopDomain(qsl("do"));
	regOneTopDomain(qsl("dz"));
	regOneTopDomain(qsl("ec"));
	regOneTopDomain(qsl("ee"));
	regOneTopDomain(qsl("eg"));
	regOneTopDomain(qsl("eh"));
	regOneTopDomain(qsl("er"));
	regOneTopDomain(qsl("es"));
	regOneTopDomain(qsl("et"));
	regOneTopDomain(qsl("eu"));
	regOneTopDomain(qsl("fi"));
	regOneTopDomain(qsl("fj"));
	regOneTopDomain(qsl("fk"));
	regOneTopDomain(qsl("fm"));
	regOneTopDomain(qsl("fo"));
	regOneTopDomain(qsl("fr"));
	regOneTopDomain(qsl("ga"));
	regOneTopDomain(qsl("gd"));
	regOneTopDomain(qsl("ge"));
	regOneTopDomain(qsl("gf"));
	regOneTopDomain(qsl("gg"));
	regOneTopDomain(qsl("gh"));
	regOneTopDomain(qsl("gi"));
	regOneTopDomain(qsl("gl"));
	regOneTopDomain(qsl("gm"));
	regOneTopDomain(qsl("gn"));
	regOneTopDomain(qsl("gp"));
	regOneTopDomain(qsl("gq"));
	regOneTopDomain(qsl("gr"));
	regOneTopDomain(qsl("gs"));
	regOneTopDomain(qsl("gt"));
	regOneTopDomain(qsl("gu"));
	regOneTopDomain(qsl("gw"));
	regOneTopDomain(qsl("gy"));
	regOneTopDomain(qsl("hk"));
	regOneTopDomain(qsl("hm"));
	regOneTopDomain(qsl("hn"));
	regOneTopDomain(qsl("hr"));
	regOneTopDomain(qsl("ht"));
	regOneTopDomain(qsl("hu"));
	regOneTopDomain(qsl("id"));
	regOneTopDomain(qsl("ie"));
	regOneTopDomain(qsl("il"));
	regOneTopDomain(qsl("im"));
	regOneTopDomain(qsl("in"));
	regOneTopDomain(qsl("io"));
	regOneTopDomain(qsl("iq"));
	regOneTopDomain(qsl("ir"));
	regOneTopDomain(qsl("is"));
	regOneTopDomain(qsl("it"));
	regOneTopDomain(qsl("je"));
	regOneTopDomain(qsl("jm"));
	regOneTopDomain(qsl("jo"));
	regOneTopDomain(qsl("jp"));
	regOneTopDomain(qsl("ke"));
	regOneTopDomain(qsl("kg"));
	regOneTopDomain(qsl("kh"));
	regOneTopDomain(qsl("ki"));
	regOneTopDomain(qsl("km"));
	regOneTopDomain(qsl("kn"));
	regOneTopDomain(qsl("kp"));
	regOneTopDomain(qsl("kr"));
	regOneTopDomain(qsl("kw"));
	regOneTopDomain(qsl("ky"));
	regOneTopDomain(qsl("kz"));
	regOneTopDomain(qsl("la"));
	regOneTopDomain(qsl("lb"));
	regOneTopDomain(qsl("lc"));
	regOneTopDomain(qsl("li"));
	regOneTopDomain(qsl("lk"));
	regOneTopDomain(qsl("lr"));
	regOneTopDomain(qsl("ls"));
	regOneTopDomain(qsl("lt"));
	regOneTopDomain(qsl("lu"));
	regOneTopDomain(qsl("lv"));
	regOneTopDomain(qsl("ly"));
	regOneTopDomain(qsl("ma"));
	regOneTopDomain(qsl("mc"));
	regOneTopDomain(qsl("md"));
	regOneTopDomain(qsl("me"));
	regOneTopDomain(qsl("mg"));
	regOneTopDomain(qsl("mh"));
	regOneTopDomain(qsl("mk"));
	regOneTopDomain(qsl("ml"));
	regOneTopDomain(qsl("mm"));
	regOneTopDomain(qsl("mn"));
	regOneTopDomain(qsl("mo"));
	regOneTopDomain(qsl("mp"));
	regOneTopDomain(qsl("mq"));
	regOneTopDomain(qsl("mr"));
	regOneTopDomain(qsl("ms"));
	regOneTopDomain(qsl("mt"));
	regOneTopDomain(qsl("mu"));
	regOneTopDomain(qsl("mv"));
	regOneTopDomain(qsl("mw"));
	regOneTopDomain(qsl("mx"));
	regOneTopDomain(qsl("my"));
	regOneTopDomain(qsl("mz"));
	regOneTopDomain(qsl("na"));
	regOneTopDomain(qsl("nc"));
	regOneTopDomain(qsl("ne"));
	regOneTopDomain(qsl("nf"));
	regOneTopDomain(qsl("ng"));
	regOneTopDomain(qsl("ni"));
	regOneTopDomain(qsl("nl"));
	regOneTopDomain(qsl("no"));
	regOneTopDomain(qsl("np"));
	regOneTopDomain(qsl("nr"));
	regOneTopDomain(qsl("nu"));
	regOneTopDomain(qsl("nz"));
	regOneTopDomain(qsl("om"));
	regOneTopDomain(qsl("pa"));
	regOneTopDomain(qsl("pe"));
	regOneTopDomain(qsl("pf"));
	regOneTopDomain(qsl("pg"));
	regOneTopDomain(qsl("ph"));
	regOneTopDomain(qsl("pk"));
	regOneTopDomain(qsl("pl"));
	regOneTopDomain(qsl("pm"));
	regOneTopDomain(qsl("pn"));
	regOneTopDomain(qsl("pr"));
	regOneTopDomain(qsl("ps"));
	regOneTopDomain(qsl("pt"));
	regOneTopDomain(qsl("pw"));
	regOneTopDomain(qsl("py"));
	regOneTopDomain(qsl("qa"));
	regOneTopDomain(qsl("re"));
	regOneTopDomain(qsl("ro"));
	regOneTopDomain(qsl("ru"));
	regOneTopDomain(qsl("rs"));
	regOneTopDomain(qsl("rw"));
	regOneTopDomain(qsl("sa"));
	regOneTopDomain(qsl("sb"));
	regOneTopDomain(qsl("sc"));
	regOneTopDomain(qsl("sd"));
	regOneTopDomain(qsl("se"));
	regOneTopDomain(qsl("sg"));
	regOneTopDomain(qsl("sh"));
	regOneTopDomain(qsl("si"));
	regOneTopDomain(qsl("sj"));
	regOneTopDomain(qsl("sk"));
	regOneTopDomain(qsl("sl"));
	regOneTopDomain(qsl("sm"));
	regOneTopDomain(qsl("sn"));
	regOneTopDomain(qsl("so"));
	regOneTopDomain(qsl("sr"));
	regOneTopDomain(qsl("ss"));
	regOneTopDomain(qsl("st"));
	regOneTopDomain(qsl("su"));
	regOneTopDomain(qsl("sv"));
	regOneTopDomain(qsl("sx"));
	regOneTopDomain(qsl("sy"));
	regOneTopDomain(qsl("sz"));
	regOneTopDomain(qsl("tc"));
	regOneTopDomain(qsl("td"));
	regOneTopDomain(qsl("tf"));
	regOneTopDomain(qsl("tg"));
	regOneTopDomain(qsl("th"));
	regOneTopDomain(qsl("tj"));
	regOneTopDomain(qsl("tk"));
	regOneTopDomain(qsl("tl"));
	regOneTopDomain(qsl("tm"));
	regOneTopDomain(qsl("tn"));
	regOneTopDomain(qsl("to"));
	regOneTopDomain(qsl("tp"));
	regOneTopDomain(qsl("tr"));
	regOneTopDomain(qsl("tt"));
	regOneTopDomain(qsl("tv"));
	regOneTopDomain(qsl("tw"));
	regOneTopDomain(qsl("tz"));
	regOneTopDomain(qsl("ua"));
	regOneTopDomain(qsl("ug"));
	regOneTopDomain(qsl("uk"));
	regOneTopDomain(qsl("um"));
	regOneTopDomain(qsl("us"));
	regOneTopDomain(qsl("uy"));
	regOneTopDomain(qsl("uz"));
	regOneTopDomain(qsl("va"));
	regOneTopDomain(qsl("vc"));
	regOneTopDomain(qsl("ve"));
	regOneTopDomain(qsl("vg"));
	regOneTopDomain(qsl("vi"));
	regOneTopDomain(qsl("vn"));
	regOneTopDomain(qsl("vu"));
	regOneTopDomain(qsl("wf"));
	regOneTopDomain(qsl("ws"));
	regOneTopDomain(qsl("ye"));
	regOneTopDomain(qsl("yt"));
	regOneTopDomain(qsl("yu"));
	regOneTopDomain(qsl("za"));
	regOneTopDomain(qsl("zm"));
	regOneTopDomain(qsl("zw"));
	regOneTopDomain(qsl("arpa"));
	regOneTopDomain(qsl("aero"));
	regOneTopDomain(qsl("asia"));
	regOneTopDomain(qsl("biz"));
	regOneTopDomain(qsl("cat"));
	regOneTopDomain(qsl("com"));
	regOneTopDomain(qsl("coop"));
	regOneTopDomain(qsl("info"));
	regOneTopDomain(qsl("int"));
	regOneTopDomain(qsl("jobs"));
	regOneTopDomain(qsl("mobi"));
	regOneTopDomain(qsl("museum"));
	regOneTopDomain(qsl("name"));
	regOneTopDomain(qsl("net"));
	regOneTopDomain(qsl("org"));
	regOneTopDomain(qsl("post"));
	regOneTopDomain(qsl("pro"));
	regOneTopDomain(qsl("tel"));
	regOneTopDomain(qsl("travel"));
	regOneTopDomain(qsl("xxx"));
	regOneTopDomain(qsl("edu"));
	regOneTopDomain(qsl("gov"));
	regOneTopDomain(qsl("mil"));
	regOneTopDomain(qsl("local"));
	regOneTopDomain(qsl("xn--lgbbat1ad8j"));
	regOneTopDomain(qsl("xn--54b7fta0cc"));
	regOneTopDomain(qsl("xn--fiqs8s"));
	regOneTopDomain(qsl("xn--fiqz9s"));
	regOneTopDomain(qsl("xn--wgbh1c"));
	regOneTopDomain(qsl("xn--node"));
	regOneTopDomain(qsl("xn--j6w193g"));
	regOneTopDomain(qsl("xn--h2brj9c"));
	regOneTopDomain(qsl("xn--mgbbh1a71e"));
	regOneTopDomain(qsl("xn--fpcrj9c3d"));
	regOneTopDomain(qsl("xn--gecrj9c"));
	regOneTopDomain(qsl("xn--s9brj9c"));
	regOneTopDomain(qsl("xn--xkc2dl3a5ee0h"));
	regOneTopDomain(qsl("xn--45brj9c"));
	regOneTopDomain(qsl("xn--mgba3a4f16a"));
	regOneTopDomain(qsl("xn--mgbayh7gpa"));
	regOneTopDomain(qsl("xn--80ao21a"));
	regOneTopDomain(qsl("xn--mgbx4cd0ab"));
	regOneTopDomain(qsl("xn--l1acc"));
	regOneTopDomain(qsl("xn--mgbc0a9azcg"));
	regOneTopDomain(qsl("xn--mgb9awbf"));
	regOneTopDomain(qsl("xn--mgbai9azgqp6j"));
	regOneTopDomain(qsl("xn--ygbi2ammx"));
	regOneTopDomain(qsl("xn--wgbl6a"));
	regOneTopDomain(qsl("xn--p1ai"));
	regOneTopDomain(qsl("xn--mgberp4a5d4ar"));
	regOneTopDomain(qsl("xn--90a3ac"));
	regOneTopDomain(qsl("xn--yfro4i67o"));
	regOneTopDomain(qsl("xn--clchc0ea0b2g2a9gcd"));
	regOneTopDomain(qsl("xn--3e0b707e"));
	regOneTopDomain(qsl("xn--fzc2c9e2c"));
	regOneTopDomain(qsl("xn--xkc2al3hye2a"));
	regOneTopDomain(qsl("xn--mgbtf8fl"));
	regOneTopDomain(qsl("xn--kprw13d"));
	regOneTopDomain(qsl("xn--kpry57d"));
	regOneTopDomain(qsl("xn--o3cw4h"));
	regOneTopDomain(qsl("xn--pgbs0dh"));
	regOneTopDomain(qsl("xn--j1amh"));
	regOneTopDomain(qsl("xn--mgbaam7a8h"));
	regOneTopDomain(qsl("xn--mgb2ddes"));
	regOneTopDomain(qsl("xn--ogbpf8fl"));
	regOneTopDomain(QString::fromUtf8("рф"));
}

namespace {
	// accent char list taken from https://github.com/aristus/accent-folding
	inline QChar chNoAccent(int32 code) { 
		switch (code) {
		case 7834: return QChar(97);
		case 193: return QChar(97);
		case 225: return QChar(97);
		case 192: return QChar(97);
		case 224: return QChar(97);
		case 258: return QChar(97);
		case 259: return QChar(97);
		case 7854: return QChar(97);
		case 7855: return QChar(97);
		case 7856: return QChar(97);
		case 7857: return QChar(97);
		case 7860: return QChar(97);
		case 7861: return QChar(97);
		case 7858: return QChar(97);
		case 7859: return QChar(97);
		case 194: return QChar(97);
		case 226: return QChar(97);
		case 7844: return QChar(97);
		case 7845: return QChar(97);
		case 7846: return QChar(97);
		case 7847: return QChar(97);
		case 7850: return QChar(97);
		case 7851: return QChar(97);
		case 7848: return QChar(97);
		case 7849: return QChar(97);
		case 461: return QChar(97);
		case 462: return QChar(97);
		case 197: return QChar(97);
		case 229: return QChar(97);
		case 506: return QChar(97);
		case 507: return QChar(97);
		case 196: return QChar(97);
		case 228: return QChar(97);
		case 478: return QChar(97);
		case 479: return QChar(97);
		case 195: return QChar(97);
		case 227: return QChar(97);
		case 550: return QChar(97);
		case 551: return QChar(97);
		case 480: return QChar(97);
		case 481: return QChar(97);
		case 260: return QChar(97);
		case 261: return QChar(97);
		case 256: return QChar(97);
		case 257: return QChar(97);
		case 7842: return QChar(97);
		case 7843: return QChar(97);
		case 512: return QChar(97);
		case 513: return QChar(97);
		case 514: return QChar(97);
		case 515: return QChar(97);
		case 7840: return QChar(97);
		case 7841: return QChar(97);
		case 7862: return QChar(97);
		case 7863: return QChar(97);
		case 7852: return QChar(97);
		case 7853: return QChar(97);
		case 7680: return QChar(97);
		case 7681: return QChar(97);
		case 570: return QChar(97);
		case 11365: return QChar(97);
		case 508: return QChar(97);
		case 509: return QChar(97);
		case 482: return QChar(97);
		case 483: return QChar(97);
		case 7682: return QChar(98);
		case 7683: return QChar(98);
		case 7684: return QChar(98);
		case 7685: return QChar(98);
		case 7686: return QChar(98);
		case 7687: return QChar(98);
		case 579: return QChar(98);
		case 384: return QChar(98);
		case 7532: return QChar(98);
		case 385: return QChar(98);
		case 595: return QChar(98);
		case 386: return QChar(98);
		case 387: return QChar(98);
		case 262: return QChar(99);
		case 263: return QChar(99);
		case 264: return QChar(99);
		case 265: return QChar(99);
		case 268: return QChar(99);
		case 269: return QChar(99);
		case 266: return QChar(99);
		case 267: return QChar(99);
		case 199: return QChar(99);
		case 231: return QChar(99);
		case 7688: return QChar(99);
		case 7689: return QChar(99);
		case 571: return QChar(99);
		case 572: return QChar(99);
		case 391: return QChar(99);
		case 392: return QChar(99);
		case 597: return QChar(99);
		case 270: return QChar(100);
		case 271: return QChar(100);
		case 7690: return QChar(100);
		case 7691: return QChar(100);
		case 7696: return QChar(100);
		case 7697: return QChar(100);
		case 7692: return QChar(100);
		case 7693: return QChar(100);
		case 7698: return QChar(100);
		case 7699: return QChar(100);
		case 7694: return QChar(100);
		case 7695: return QChar(100);
		case 272: return QChar(100);
		case 273: return QChar(100);
		case 7533: return QChar(100);
		case 393: return QChar(100);
		case 598: return QChar(100);
		case 394: return QChar(100);
		case 599: return QChar(100);
		case 395: return QChar(100);
		case 396: return QChar(100);
		case 545: return QChar(100);
		case 240: return QChar(100);
		case 201: return QChar(101);
		case 399: return QChar(101);
		case 398: return QChar(101);
		case 477: return QChar(101);
		case 233: return QChar(101);
		case 200: return QChar(101);
		case 232: return QChar(101);
		case 276: return QChar(101);
		case 277: return QChar(101);
		case 202: return QChar(101);
		case 234: return QChar(101);
		case 7870: return QChar(101);
		case 7871: return QChar(101);
		case 7872: return QChar(101);
		case 7873: return QChar(101);
		case 7876: return QChar(101);
		case 7877: return QChar(101);
		case 7874: return QChar(101);
		case 7875: return QChar(101);
		case 282: return QChar(101);
		case 283: return QChar(101);
		case 203: return QChar(101);
		case 235: return QChar(101);
		case 7868: return QChar(101);
		case 7869: return QChar(101);
		case 278: return QChar(101);
		case 279: return QChar(101);
		case 552: return QChar(101);
		case 553: return QChar(101);
		case 7708: return QChar(101);
		case 7709: return QChar(101);
		case 280: return QChar(101);
		case 281: return QChar(101);
		case 274: return QChar(101);
		case 275: return QChar(101);
		case 7702: return QChar(101);
		case 7703: return QChar(101);
		case 7700: return QChar(101);
		case 7701: return QChar(101);
		case 7866: return QChar(101);
		case 7867: return QChar(101);
		case 516: return QChar(101);
		case 517: return QChar(101);
		case 518: return QChar(101);
		case 519: return QChar(101);
		case 7864: return QChar(101);
		case 7865: return QChar(101);
		case 7878: return QChar(101);
		case 7879: return QChar(101);
		case 7704: return QChar(101);
		case 7705: return QChar(101);
		case 7706: return QChar(101);
		case 7707: return QChar(101);
		case 582: return QChar(101);
		case 583: return QChar(101);
		case 602: return QChar(101);
		case 605: return QChar(101);
		case 7710: return QChar(102);
		case 7711: return QChar(102);
		case 7534: return QChar(102);
		case 401: return QChar(102);
		case 402: return QChar(102);
		case 500: return QChar(103);
		case 501: return QChar(103);
		case 286: return QChar(103);
		case 287: return QChar(103);
		case 284: return QChar(103);
		case 285: return QChar(103);
		case 486: return QChar(103);
		case 487: return QChar(103);
		case 288: return QChar(103);
		case 289: return QChar(103);
		case 290: return QChar(103);
		case 291: return QChar(103);
		case 7712: return QChar(103);
		case 7713: return QChar(103);
		case 484: return QChar(103);
		case 485: return QChar(103);
		case 403: return QChar(103);
		case 608: return QChar(103);
		case 292: return QChar(104);
		case 293: return QChar(104);
		case 542: return QChar(104);
		case 543: return QChar(104);
		case 7718: return QChar(104);
		case 7719: return QChar(104);
		case 7714: return QChar(104);
		case 7715: return QChar(104);
		case 7720: return QChar(104);
		case 7721: return QChar(104);
		case 7716: return QChar(104);
		case 7717: return QChar(104);
		case 7722: return QChar(104);
		case 7723: return QChar(104);
		case 817: return QChar(104);
		case 7830: return QChar(104);
		case 294: return QChar(104);
		case 295: return QChar(104);
		case 11367: return QChar(104);
		case 11368: return QChar(104);
		case 205: return QChar(105);
		case 237: return QChar(105);
		case 204: return QChar(105);
		case 236: return QChar(105);
		case 300: return QChar(105);
		case 301: return QChar(105);
		case 206: return QChar(105);
		case 238: return QChar(105);
		case 463: return QChar(105);
		case 464: return QChar(105);
		case 207: return QChar(105);
		case 239: return QChar(105);
		case 7726: return QChar(105);
		case 7727: return QChar(105);
		case 296: return QChar(105);
		case 297: return QChar(105);
		case 304: return QChar(105);
		case 302: return QChar(105);
		case 303: return QChar(105);
		case 298: return QChar(105);
		case 299: return QChar(105);
		case 7880: return QChar(105);
		case 7881: return QChar(105);
		case 520: return QChar(105);
		case 521: return QChar(105);
		case 522: return QChar(105);
		case 523: return QChar(105);
		case 7882: return QChar(105);
		case 7883: return QChar(105);
		case 7724: return QChar(105);
		case 7725: return QChar(105);
		case 305: return QChar(105);
		case 407: return QChar(105);
		case 616: return QChar(105);
		case 308: return QChar(106);
		case 309: return QChar(106);
		case 780: return QChar(106);
		case 496: return QChar(106);
		case 567: return QChar(106);
		case 584: return QChar(106);
		case 585: return QChar(106);
		case 669: return QChar(106);
		case 607: return QChar(106);
		case 644: return QChar(106);
		case 7728: return QChar(107);
		case 7729: return QChar(107);
		case 488: return QChar(107);
		case 489: return QChar(107);
		case 310: return QChar(107);
		case 311: return QChar(107);
		case 7730: return QChar(107);
		case 7731: return QChar(107);
		case 7732: return QChar(107);
		case 7733: return QChar(107);
		case 408: return QChar(107);
		case 409: return QChar(107);
		case 11369: return QChar(107);
		case 11370: return QChar(107);
		case 313: return QChar(97);
		case 314: return QChar(108);
		case 317: return QChar(108);
		case 318: return QChar(108);
		case 315: return QChar(108);
		case 316: return QChar(108);
		case 7734: return QChar(108);
		case 7735: return QChar(108);
		case 7736: return QChar(108);
		case 7737: return QChar(108);
		case 7740: return QChar(108);
		case 7741: return QChar(108);
		case 7738: return QChar(108);
		case 7739: return QChar(108);
		case 321: return QChar(108);
		case 322: return QChar(108);
		case 803: return QChar(108);
		case 319: return QChar(108);
		case 320: return QChar(108);
		case 573: return QChar(108);
		case 410: return QChar(108);
		case 11360: return QChar(108);
		case 11361: return QChar(108);
		case 11362: return QChar(108);
		case 619: return QChar(108);
		case 620: return QChar(108);
		case 621: return QChar(108);
		case 564: return QChar(108);
		case 7742: return QChar(109);
		case 7743: return QChar(109);
		case 7744: return QChar(109);
		case 7745: return QChar(109);
		case 7746: return QChar(109);
		case 7747: return QChar(109);
		case 625: return QChar(109);
		case 323: return QChar(110);
		case 324: return QChar(110);
		case 504: return QChar(110);
		case 505: return QChar(110);
		case 327: return QChar(110);
		case 328: return QChar(110);
		case 209: return QChar(110);
		case 241: return QChar(110);
		case 7748: return QChar(110);
		case 7749: return QChar(110);
		case 325: return QChar(110);
		case 326: return QChar(110);
		case 7750: return QChar(110);
		case 7751: return QChar(110);
		case 7754: return QChar(110);
		case 7755: return QChar(110);
		case 7752: return QChar(110);
		case 7753: return QChar(110);
		case 413: return QChar(110);
		case 626: return QChar(110);
		case 544: return QChar(110);
		case 414: return QChar(110);
		case 627: return QChar(110);
		case 565: return QChar(110);
		case 776: return QChar(116);
		case 211: return QChar(111);
		case 243: return QChar(111);
		case 210: return QChar(111);
		case 242: return QChar(111);
		case 334: return QChar(111);
		case 335: return QChar(111);
		case 212: return QChar(111);
		case 244: return QChar(111);
		case 7888: return QChar(111);
		case 7889: return QChar(111);
		case 7890: return QChar(111);
		case 7891: return QChar(111);
		case 7894: return QChar(111);
		case 7895: return QChar(111);
		case 7892: return QChar(111);
		case 7893: return QChar(111);
		case 465: return QChar(111);
		case 466: return QChar(111);
		case 214: return QChar(111);
		case 246: return QChar(111);
		case 554: return QChar(111);
		case 555: return QChar(111);
		case 336: return QChar(111);
		case 337: return QChar(111);
		case 213: return QChar(111);
		case 245: return QChar(111);
		case 7756: return QChar(111);
		case 7757: return QChar(111);
		case 7758: return QChar(111);
		case 7759: return QChar(111);
		case 556: return QChar(111);
		case 557: return QChar(111);
		case 558: return QChar(111);
		case 559: return QChar(111);
		case 560: return QChar(111);
		case 561: return QChar(111);
		case 216: return QChar(111);
		case 248: return QChar(111);
		case 510: return QChar(111);
		case 511: return QChar(111);
		case 490: return QChar(111);
		case 491: return QChar(111);
		case 492: return QChar(111);
		case 493: return QChar(111);
		case 332: return QChar(111);
		case 333: return QChar(111);
		case 7762: return QChar(111);
		case 7763: return QChar(111);
		case 7760: return QChar(111);
		case 7761: return QChar(111);
		case 7886: return QChar(111);
		case 7887: return QChar(111);
		case 524: return QChar(111);
		case 525: return QChar(111);
		case 526: return QChar(111);
		case 527: return QChar(111);
		case 416: return QChar(111);
		case 417: return QChar(111);
		case 7898: return QChar(111);
		case 7899: return QChar(111);
		case 7900: return QChar(111);
		case 7901: return QChar(111);
		case 7904: return QChar(111);
		case 7905: return QChar(111);
		case 7902: return QChar(111);
		case 7903: return QChar(111);
		case 7906: return QChar(111);
		case 7907: return QChar(111);
		case 7884: return QChar(111);
		case 7885: return QChar(111);
		case 7896: return QChar(111);
		case 7897: return QChar(111);
		case 415: return QChar(111);
		case 629: return QChar(111);
		case 7764: return QChar(112);
		case 7765: return QChar(112);
		case 7766: return QChar(112);
		case 7767: return QChar(112);
		case 11363: return QChar(112);
		case 420: return QChar(112);
		case 421: return QChar(112);
		case 771: return QChar(112);
		case 672: return QChar(113);
		case 586: return QChar(113);
		case 587: return QChar(113);
		case 340: return QChar(114);
		case 341: return QChar(114);
		case 344: return QChar(114);
		case 345: return QChar(114);
		case 7768: return QChar(114);
		case 7769: return QChar(114);
		case 342: return QChar(114);
		case 343: return QChar(114);
		case 528: return QChar(114);
		case 529: return QChar(114);
		case 530: return QChar(114);
		case 531: return QChar(114);
		case 7770: return QChar(114);
		case 7771: return QChar(114);
		case 7772: return QChar(114);
		case 7773: return QChar(114);
		case 7774: return QChar(114);
		case 7775: return QChar(114);
		case 588: return QChar(114);
		case 589: return QChar(114);
		case 7538: return QChar(114);
		case 636: return QChar(114);
		case 11364: return QChar(114);
		case 637: return QChar(114);
		case 638: return QChar(114);
		case 7539: return QChar(114);
		case 223: return QChar(115);
		case 346: return QChar(115);
		case 347: return QChar(115);
		case 7780: return QChar(115);
		case 7781: return QChar(115);
		case 348: return QChar(115);
		case 349: return QChar(115);
		case 352: return QChar(115);
		case 353: return QChar(115);
		case 7782: return QChar(115);
		case 7783: return QChar(115);
		case 7776: return QChar(115);
		case 7777: return QChar(115);
		case 7835: return QChar(115);
		case 350: return QChar(115);
		case 351: return QChar(115);
		case 7778: return QChar(115);
		case 7779: return QChar(115);
		case 7784: return QChar(115);
		case 7785: return QChar(115);
		case 536: return QChar(115);
		case 537: return QChar(115);
		case 642: return QChar(115);
		case 809: return QChar(115);
		case 222: return QChar(116);
		case 254: return QChar(116);
		case 356: return QChar(116);
		case 357: return QChar(116);
		case 7831: return QChar(116);
		case 7786: return QChar(116);
		case 7787: return QChar(116);
		case 354: return QChar(116);
		case 355: return QChar(116);
		case 7788: return QChar(116);
		case 7789: return QChar(116);
		case 538: return QChar(116);
		case 539: return QChar(116);
		case 7792: return QChar(116);
		case 7793: return QChar(116);
		case 7790: return QChar(116);
		case 7791: return QChar(116);
		case 358: return QChar(116);
		case 359: return QChar(116);
		case 574: return QChar(116);
		case 11366: return QChar(116);
		case 7541: return QChar(116);
		case 427: return QChar(116);
		case 428: return QChar(116);
		case 429: return QChar(116);
		case 430: return QChar(116);
		case 648: return QChar(116);
		case 566: return QChar(116);
		case 218: return QChar(117);
		case 250: return QChar(117);
		case 217: return QChar(117);
		case 249: return QChar(117);
		case 364: return QChar(117);
		case 365: return QChar(117);
		case 219: return QChar(117);
		case 251: return QChar(117);
		case 467: return QChar(117);
		case 468: return QChar(117);
		case 366: return QChar(117);
		case 367: return QChar(117);
		case 220: return QChar(117);
		case 252: return QChar(117);
		case 471: return QChar(117);
		case 472: return QChar(117);
		case 475: return QChar(117);
		case 476: return QChar(117);
		case 473: return QChar(117);
		case 474: return QChar(117);
		case 469: return QChar(117);
		case 470: return QChar(117);
		case 368: return QChar(117);
		case 369: return QChar(117);
		case 360: return QChar(117);
		case 361: return QChar(117);
		case 7800: return QChar(117);
		case 7801: return QChar(117);
		case 370: return QChar(117);
		case 371: return QChar(117);
		case 362: return QChar(117);
		case 363: return QChar(117);
		case 7802: return QChar(117);
		case 7803: return QChar(117);
		case 7910: return QChar(117);
		case 7911: return QChar(117);
		case 532: return QChar(117);
		case 533: return QChar(117);
		case 534: return QChar(117);
		case 535: return QChar(117);
		case 431: return QChar(117);
		case 432: return QChar(117);
		case 7912: return QChar(117);
		case 7913: return QChar(117);
		case 7914: return QChar(117);
		case 7915: return QChar(117);
		case 7918: return QChar(117);
		case 7919: return QChar(117);
		case 7916: return QChar(117);
		case 7917: return QChar(117);
		case 7920: return QChar(117);
		case 7921: return QChar(117);
		case 7908: return QChar(117);
		case 7909: return QChar(117);
		case 7794: return QChar(117);
		case 7795: return QChar(117);
		case 7798: return QChar(117);
		case 7799: return QChar(117);
		case 7796: return QChar(117);
		case 7797: return QChar(117);
		case 580: return QChar(117);
		case 649: return QChar(117);
		case 7804: return QChar(118);
		case 7805: return QChar(118);
		case 7806: return QChar(118);
		case 7807: return QChar(118);
		case 434: return QChar(118);
		case 651: return QChar(118);
		case 7810: return QChar(119);
		case 7811: return QChar(119);
		case 7808: return QChar(119);
		case 7809: return QChar(119);
		case 372: return QChar(119);
		case 373: return QChar(119);
		case 778: return QChar(121);
		case 7832: return QChar(119);
		case 7812: return QChar(119);
		case 7813: return QChar(119);
		case 7814: return QChar(119);
		case 7815: return QChar(119);
		case 7816: return QChar(119);
		case 7817: return QChar(119);
		case 7820: return QChar(120);
		case 7821: return QChar(120);
		case 7818: return QChar(120);
		case 7819: return QChar(120);
		case 221: return QChar(121);
		case 253: return QChar(121);
		case 7922: return QChar(121);
		case 7923: return QChar(121);
		case 374: return QChar(121);
		case 375: return QChar(121);
		case 7833: return QChar(121);
		case 376: return QChar(121);
		case 255: return QChar(121);
		case 7928: return QChar(121);
		case 7929: return QChar(121);
		case 7822: return QChar(121);
		case 7823: return QChar(121);
		case 562: return QChar(121);
		case 563: return QChar(121);
		case 7926: return QChar(121);
		case 7927: return QChar(121);
		case 7924: return QChar(121);
		case 7925: return QChar(121);
		case 655: return QChar(121);
		case 590: return QChar(121);
		case 591: return QChar(121);
		case 435: return QChar(121);
		case 436: return QChar(121);
		case 377: return QChar(122);
		case 378: return QChar(122);
		case 7824: return QChar(122);
		case 7825: return QChar(122);
		case 381: return QChar(122);
		case 382: return QChar(122);
		case 379: return QChar(122);
		case 380: return QChar(122);
		case 7826: return QChar(122);
		case 7827: return QChar(122);
		case 7828: return QChar(122);
		case 7829: return QChar(122);
		case 437: return QChar(122);
		case 438: return QChar(122);
		case 548: return QChar(122);
		case 549: return QChar(122);
		case 656: return QChar(122);
		case 657: return QChar(122);
		case 11371: return QChar(122);
		case 11372: return QChar(122);
		case 494: return QChar(122);
		case 495: return QChar(122);
		case 442: return QChar(122);
		case 65298: return QChar(50);
		case 65302: return QChar(54);
		case 65314: return QChar(66);
		case 65318: return QChar(70);
		case 65322: return QChar(74);
		case 65326: return QChar(78);
		case 65330: return QChar(82);
		case 65334: return QChar(86);
		case 65338: return QChar(90);
		case 65346: return QChar(98);
		case 65350: return QChar(102);
		case 65354: return QChar(106);
		case 65358: return QChar(110);
		case 65362: return QChar(114);
		case 65366: return QChar(118);
		case 65370: return QChar(122);
		case 65297: return QChar(49);
		case 65301: return QChar(53);
		case 65305: return QChar(57);
		case 65313: return QChar(65);
		case 65317: return QChar(69);
		case 65321: return QChar(73);
		case 65325: return QChar(77);
		case 65329: return QChar(81);
		case 65333: return QChar(85);
		case 65337: return QChar(89);
		case 65345: return QChar(97);
		case 65349: return QChar(101);
		case 65353: return QChar(105);
		case 65357: return QChar(109);
		case 65361: return QChar(113);
		case 65365: return QChar(117);
		case 65369: return QChar(121);
		case 65296: return QChar(48);
		case 65300: return QChar(52);
		case 65304: return QChar(56);
		case 65316: return QChar(68);
		case 65320: return QChar(72);
		case 65324: return QChar(76);
		case 65328: return QChar(80);
		case 65332: return QChar(84);
		case 65336: return QChar(88);
		case 65348: return QChar(100);
		case 65352: return QChar(104);
		case 65356: return QChar(108);
		case 65360: return QChar(112);
		case 65364: return QChar(116);
		case 65368: return QChar(120);
		case 65299: return QChar(51);
		case 65303: return QChar(55);
		case 65315: return QChar(67);
		case 65319: return QChar(71);
		case 65323: return QChar(75);
		case 65327: return QChar(79);
		case 65331: return QChar(83);
		case 65335: return QChar(87);
		case 65347: return QChar(99);
		case 65351: return QChar(103);
		case 65355: return QChar(107);
		case 65359: return QChar(111);
		case 65363: return QChar(115);
		case 65367: return QChar(119);
		default:
			break;
		}
		return QChar(0);
	}
}

QString textAccentFold(const QString &text) {
	QString result(text);
	bool copying = false;
	int32 i = 0;
	for (const QChar *s = text.unicode(), *ch = s, *e = text.unicode() + text.size(); ch != e; ++ch, ++i) {
		if (ch->unicode() < 128) {
			if (copying) result[i] = *ch;
			continue;
		}
		if (chIsDiac(*ch)) {
			copying = true;
			--i;
			continue;
		}
		if (ch->isHighSurrogate() && ch + 1 < e && (ch + 1)->isLowSurrogate()) {
			QChar noAccent = chNoAccent(QChar::surrogateToUcs4(*ch, *(ch + 1)));
			if (noAccent.unicode() > 0) {
				copying = true;
				result[i] = noAccent;
			} else {
				if (copying) result[i] = *ch;
				++ch, ++i; 
				if (copying) result[i] = *ch;
			}
		} else {
			QChar noAccent = chNoAccent(ch->unicode());
			if (noAccent.unicode() > 0 && noAccent != *ch) {
				result[i] = noAccent;
			} else if (copying) {
				result[i] = *ch;
			}
		}
	}
	return (i < result.size()) ? result.mid(0, i) : result;
}

QString textSearchKey(const QString &text) {
	return textAccentFold(text.trimmed().toLower());
}

bool textSplit(QString &sendingText, EntitiesInText &sendingEntities, QString &leftText, EntitiesInText &leftEntities, int32 limit) {
	if (leftText.isEmpty() || !limit) return false;

	int32 currentEntity = 0, goodEntity = currentEntity, entityCount = leftEntities.size();
	bool goodInEntity = false, goodCanBreakEntity = false;

	int32 s = 0, half = limit / 2, goodLevel = 0;
	for (const QChar *start = leftText.constData(), *ch = start, *end = leftText.constEnd(), *good = ch; ch != end; ++ch, ++s) {
		while (currentEntity < entityCount && ch >= start + leftEntities[currentEntity].offset + leftEntities[currentEntity].length) {
			++currentEntity;
		}

#define MARK_GOOD_AS_LEVEL(level) \
if (goodLevel <= (level)) {\
goodLevel = (level);\
good = ch;\
goodEntity = currentEntity;\
goodInEntity = inEntity;\
goodCanBreakEntity = canBreakEntity;\
}

		if (s > half) {
			bool inEntity = (currentEntity < entityCount) && (ch > start + leftEntities[currentEntity].offset) && (ch < start + leftEntities[currentEntity].offset + leftEntities[currentEntity].length);
			EntityInTextType entityType = (currentEntity < entityCount) ? leftEntities[currentEntity].type : EntityInTextBold;
			bool canBreakEntity = (entityType == EntityInTextPre || entityType == EntityInTextCode);
			int32 noEntityLevel = inEntity ? 0 : 1;
			if (inEntity && !canBreakEntity) {
				MARK_GOOD_AS_LEVEL(0);
			} else {
				if (chIsNewline(*ch)) {
					if (inEntity) {
						if (ch + 1 < end && chIsNewline(*(ch + 1))) {
							MARK_GOOD_AS_LEVEL(12);
						} else {
							MARK_GOOD_AS_LEVEL(11);
						}
					} else if (ch + 1 < end && chIsNewline(*(ch + 1))) {
						MARK_GOOD_AS_LEVEL(15);
					} else if (currentEntity < entityCount && ch + 1 == start + leftEntities[currentEntity].offset && leftEntities[currentEntity].type == EntityInTextPre) {
						MARK_GOOD_AS_LEVEL(14);
					} else if (currentEntity > 0 && ch == start + leftEntities[currentEntity - 1].offset + leftEntities[currentEntity - 1].length && leftEntities[currentEntity - 1].type == EntityInTextPre) {
						MARK_GOOD_AS_LEVEL(14);
					} else {
						MARK_GOOD_AS_LEVEL(13);
					}
				} else if (chIsSpace(*ch)) {
					if (chIsSentenceEnd(*(ch - 1))) {
						MARK_GOOD_AS_LEVEL(9 + noEntityLevel);
					} else if (chIsSentencePartEnd(*(ch - 1))) {
						MARK_GOOD_AS_LEVEL(7 + noEntityLevel);
					} else {
						MARK_GOOD_AS_LEVEL(5 + noEntityLevel);
					}
				} else if (chIsWordSeparator(*(ch - 1))) {
					MARK_GOOD_AS_LEVEL(3 + noEntityLevel);
				} else {
					MARK_GOOD_AS_LEVEL(1 + noEntityLevel);
				}
			}
		}

#undef MARK_GOOD_AS_LEVEL

		int elen = 0;
		EmojiPtr e = emojiFromText(ch, end, elen);
		if (e) {
			for (int i = 0; i < elen; ++i, ++ch, ++s) {
				if (ch->isHighSurrogate() && i + 1 < elen && (ch + 1)->isLowSurrogate()) {
					++ch;
					++i;
				}
			}
			--ch;
			--s;
		} else if (ch->isHighSurrogate() && ch + 1 < end && (ch + 1)->isLowSurrogate()) {
			++ch;
		}
		if (s >= limit) {
			sendingText = leftText.mid(0, good - start);
			leftText = leftText.mid(good - start);
			if (goodInEntity) {
				if (goodCanBreakEntity) {
					sendingEntities = leftEntities.mid(0, goodEntity + 1);
					sendingEntities.back().length = good - start - sendingEntities.back().offset;
					leftEntities = leftEntities.mid(goodEntity);
					for (EntitiesInText::iterator i = leftEntities.begin(), e = leftEntities.end(); i != e; ++i) {
						i->offset -= good - start;
						if (i->offset < 0) {
							i->length += i->offset;
							i->offset = 0;
						}
					}
				} else {
					sendingEntities = leftEntities.mid(0, goodEntity);
					leftEntities = leftEntities.mid(goodEntity + 1);
				}
			} else {
				sendingEntities = leftEntities.mid(0, goodEntity);
				leftEntities = leftEntities.mid(goodEntity);
				for (EntitiesInText::iterator i = leftEntities.begin(), e = leftEntities.end(); i != e; ++i) {
					i->offset -= good - start;
				}
			}
			return true;
		}
	}
	sendingText = leftText;
	leftText = QString();
	sendingEntities = leftEntities;
	leftEntities = EntitiesInText();
	return true;
}

EntitiesInText textParseEntities(QString &text, int32 flags, bool rich) { // some code is duplicated in flattextarea.cpp!
	EntitiesInText result, mono;

	bool withHashtags = (flags & TextParseHashtags);
	bool withMentions = (flags & TextParseMentions);
	bool withBotCommands = (flags & TextParseBotCommands);
	bool withMono = (flags & TextParseMono);

	if (withMono) { // parse mono entities (code and pre)
		QString newText;

		int32 offset = 0, matchOffset = offset, len = text.size(), nextCmd = rich ? 0 : len;
		const QChar *start = text.constData();
		for (; matchOffset < len;) {
			if (nextCmd <= matchOffset) {
				for (nextCmd = matchOffset; nextCmd < len; ++nextCmd) {
					if (*(start + nextCmd) == TextCommand) {
						break;
					}
				}
			}
			QRegularExpressionMatch mPre = _rePre.match(text, matchOffset);
			QRegularExpressionMatch mCode = _reCode.match(text, matchOffset), mTag;
			if (!mPre.hasMatch() && !mCode.hasMatch()) break;

			int32 preStart = mPre.hasMatch() ? mPre.capturedStart() : INT_MAX,
				preEnd = mPre.hasMatch() ? mPre.capturedEnd() : INT_MAX,
				codeStart = mCode.hasMatch() ? mCode.capturedStart() : INT_MAX,
				codeEnd = mCode.hasMatch() ? mCode.capturedEnd() : INT_MAX,
				tagStart, tagEnd;
			if (mPre.hasMatch()) {
				if (!mPre.capturedRef(1).isEmpty()) {
					++preStart;
				}
				if (!mPre.capturedRef(4).isEmpty()) {
					--preEnd;
				}
			}
			if (mCode.hasMatch()) {
				if (!mCode.capturedRef(1).isEmpty()) {
					++codeStart;
				}
				if (!mCode.capturedRef(4).isEmpty()) {
					--codeEnd;
				}
			}

			bool pre = (preStart <= codeStart);
			if (pre) {
				tagStart = preStart;
				tagEnd = preEnd;
				mTag = mPre;
			} else {
				tagStart = codeStart;
				tagEnd = codeEnd;
				mTag = mCode;
			}
			if (tagStart > nextCmd) {
				const QChar *after = textSkipCommand(start + nextCmd, start + len);
				if (after > start + nextCmd && tagStart < (after - start)) {
					nextCmd = matchOffset = after - start;
					continue;
				}
			}

			if (newText.isEmpty()) newText.reserve(text.size());

			bool addNewlineBefore = false, addNewlineAfter = false;
			int32 outerStart = tagStart, outerEnd = tagEnd;
			int32 innerStart = tagStart + mTag.capturedLength(2), innerEnd = tagEnd - mTag.capturedLength(3);
			if (pre) {
				while (outerStart > 0 && chIsSpace(*(start + outerStart - 1), rich) && !chIsNewline(*(start + outerStart - 1))) {
					--outerStart;
				}
				addNewlineBefore = (outerStart > 0 && !chIsNewline(*(start + outerStart - 1)));

				for (int32 testInnerStart = innerStart; testInnerStart < innerEnd; ++testInnerStart) {
					if (chIsNewline(*(start + testInnerStart))) {
						innerStart = testInnerStart + 1;
						break;
					} else if (!chIsSpace(*(start + testInnerStart))) {
						break;
					}
				}
				for (int32 testInnerEnd = innerEnd; innerStart < testInnerEnd;) {
					--testInnerEnd;
					if (chIsNewline(*(start + testInnerEnd))) {
						innerEnd = testInnerEnd;
						break;
					} else if (!chIsSpace(*(start + testInnerEnd))) {
						break;
					}
				}

				while (outerEnd < len && chIsSpace(*(start + outerEnd)) && !chIsNewline(*(start + outerEnd))) {
					++outerEnd;
				}
				addNewlineAfter = (outerEnd < len && !chIsNewline(*(start + outerEnd)));
			}
			if (outerStart > offset) newText.append(start + offset, outerStart - offset);
			if (addNewlineBefore) newText.append('\n');

			int32 tagLength = innerEnd - innerStart;
			mono.push_back(EntityInText(pre ? EntityInTextPre : EntityInTextCode, newText.size(), tagLength));

			newText.append(start + innerStart, tagLength);
			if (addNewlineAfter) newText.append('\n');

			offset = matchOffset = outerEnd;
		}
		if (!newText.isEmpty()) {
			newText.append(start + offset, len - offset);
			text = newText;
		}
	}
	int32 monoEntity = 0, monoCount = mono.size(), monoTill = 0;

	initLinkSets();
	int32 len = text.size(), nextCmd = rich ? 0 : len;
	const QChar *start = text.constData(), *end = start + text.size();
	for (int32 offset = 0, matchOffset = offset, mentionSkip = 0; offset < len;) {
		if (nextCmd <= offset) {
			for (nextCmd = offset; nextCmd < len; ++nextCmd) {
				if (*(start + nextCmd) == TextCommand) {
					break;
				}
			}
		}
		QRegularExpressionMatch mDomain = _reDomain.match(text, matchOffset);
		QRegularExpressionMatch mExplicitDomain = _reExplicitDomain.match(text, matchOffset);
		QRegularExpressionMatch mHashtag = withHashtags ? _reHashtag.match(text, matchOffset) : QRegularExpressionMatch();
		QRegularExpressionMatch mMention = withMentions ? _reMention.match(text, qMax(mentionSkip, matchOffset)) : QRegularExpressionMatch();
		QRegularExpressionMatch mBotCommand = withBotCommands ? _reBotCommand.match(text, matchOffset) : QRegularExpressionMatch();

		EntityInTextType lnkType = EntityInTextUrl;
		int32 lnkStart = 0, lnkLength = 0;
		int32 domainStart = mDomain.hasMatch() ? mDomain.capturedStart() : INT_MAX,
			domainEnd = mDomain.hasMatch() ? mDomain.capturedEnd() : INT_MAX,
			explicitDomainStart = mExplicitDomain.hasMatch() ? mExplicitDomain.capturedStart() : INT_MAX,
			explicitDomainEnd = mExplicitDomain.hasMatch() ? mExplicitDomain.capturedEnd() : INT_MAX,
			hashtagStart = mHashtag.hasMatch() ? mHashtag.capturedStart() : INT_MAX,
			hashtagEnd = mHashtag.hasMatch() ? mHashtag.capturedEnd() : INT_MAX,
			mentionStart = mMention.hasMatch() ? mMention.capturedStart() : INT_MAX,
			mentionEnd = mMention.hasMatch() ? mMention.capturedEnd() : INT_MAX,
			botCommandStart = mBotCommand.hasMatch() ? mBotCommand.capturedStart() : INT_MAX,
			botCommandEnd = mBotCommand.hasMatch() ? mBotCommand.capturedEnd() : INT_MAX;
		if (mHashtag.hasMatch()) {
			if (!mHashtag.capturedRef(1).isEmpty()) {
				++hashtagStart;
			}
			if (!mHashtag.capturedRef(2).isEmpty()) {
				--hashtagEnd;
			}
		}
		while (mMention.hasMatch()) {
			if (!mMention.capturedRef(1).isEmpty()) {
				++mentionStart;
			}
			if (!mMention.capturedRef(2).isEmpty()) {
				--mentionEnd;
			}
			if (!(start + mentionStart + 1)->isLetter() || !(start + mentionEnd - 1)->isLetterOrNumber()) {
				mentionSkip = mentionEnd;
				mMention = _reMention.match(text, qMax(mentionSkip, matchOffset));
				if (mMention.hasMatch()) {
					mentionStart = mMention.capturedStart();
					mentionEnd = mMention.capturedEnd();
				} else {
					mentionStart = INT_MAX;
					mentionEnd = INT_MAX;
				}
			} else {
				break;
			}
		}
		if (mBotCommand.hasMatch()) {
			if (!mBotCommand.capturedRef(1).isEmpty()) {
				++botCommandStart;
			}
			if (!mBotCommand.capturedRef(3).isEmpty()) {
				--botCommandEnd;
			}
		}
		if (!mDomain.hasMatch() && !mExplicitDomain.hasMatch() && !mHashtag.hasMatch() && !mMention.hasMatch() && !mBotCommand.hasMatch()) {
			break;
		}

		if (explicitDomainStart < domainStart) {
			domainStart = explicitDomainStart;
			domainEnd = explicitDomainEnd;
			mDomain = mExplicitDomain;
		}
		if (mentionStart < hashtagStart && mentionStart < domainStart && mentionStart < botCommandStart) {
			if (mentionStart > nextCmd) {
				const QChar *after = textSkipCommand(start + nextCmd, start + len);
				if (after > start + nextCmd && mentionStart < (after - start)) {
					nextCmd = offset = matchOffset = after - start;
					continue;
				}
			}
			lnkType = EntityInTextMention;
			lnkStart = mentionStart;
			lnkLength = mentionEnd - mentionStart;
		} else if (hashtagStart < domainStart && hashtagStart < botCommandStart) {
			if (hashtagStart > nextCmd) {
				const QChar *after = textSkipCommand(start + nextCmd, start + len);
				if (after > start + nextCmd && hashtagStart < (after - start)) {
					nextCmd = offset = matchOffset = after - start;
					continue;
				}
			}

			lnkType = EntityInTextHashtag;
			lnkStart = hashtagStart;
			lnkLength = hashtagEnd - hashtagStart;
		} else if (botCommandStart < domainStart) {
			if (botCommandStart > nextCmd) {
				const QChar *after = textSkipCommand(start + nextCmd, start + len);
				if (after > start + nextCmd && botCommandStart < (after - start)) {
					nextCmd = offset = matchOffset = after - start;
					continue;
				}
			}

			lnkType = EntityInTextBotCommand;
			lnkStart = botCommandStart;
			lnkLength = botCommandEnd - botCommandStart;
		} else {
			if (domainStart > nextCmd) {
				const QChar *after = textSkipCommand(start + nextCmd, start + len);
				if (after > start + nextCmd && domainStart < (after - start)) {
					nextCmd = offset = matchOffset = after - start;
					continue;
				}
			}

			QString protocol = mDomain.captured(1).toLower();
			QString topDomain = mDomain.captured(3).toLower();

			bool isProtocolValid = protocol.isEmpty() || _validProtocols.contains(hashCrc32(protocol.constData(), protocol.size() * sizeof(QChar)));
			bool isTopDomainValid = !protocol.isEmpty() || _validTopDomains.contains(hashCrc32(topDomain.constData(), topDomain.size() * sizeof(QChar)));

			if (protocol.isEmpty() && domainStart > offset + 1 && *(start + domainStart - 1) == QChar('@')) {
				QString forMailName = text.mid(offset, domainStart - offset - 1);
				QRegularExpressionMatch mMailName = _reMailName.match(forMailName);
				if (mMailName.hasMatch()) {
					int32 mailStart = offset + mMailName.capturedStart();
					if (mailStart < offset) {
						mailStart = offset;
					}
					lnkType = EntityInTextEmail;
					lnkStart = mailStart;
					lnkLength = domainEnd - mailStart;
				}
			}
			if (lnkType == EntityInTextUrl && !lnkLength) {
				if (!isProtocolValid || !isTopDomainValid) {
					matchOffset = domainEnd;
					continue;
				}
				lnkStart = domainStart;

				QStack<const QChar*> parenth;
				const QChar *domainEnd = start + mDomain.capturedEnd(), *p = domainEnd;
				for (; p < end; ++p) {
					QChar ch(*p);
					if (chIsLinkEnd(ch)) break; // link finished
					if (chIsAlmostLinkEnd(ch)) {
						const QChar *endTest = p + 1;
						while (endTest < end && chIsAlmostLinkEnd(*endTest)) {
							++endTest;
						}
						if (endTest >= end || chIsLinkEnd(*endTest)) {
							break; // link finished at p
						}
						p = endTest;
						ch = *p;
					}
					if (ch == '(' || ch == '[' || ch == '{' || ch == '<') {
						parenth.push(p);
					} else if (ch == ')' || ch == ']' || ch == '}' || ch == '>') {
						if (parenth.isEmpty()) break;
						const QChar *q = parenth.pop(), open(*q);
						if ((ch == ')' && open != '(') || (ch == ']' && open != '[') || (ch == '}' && open != '{') || (ch == '>' && open != '<')) {
							p = q;
							break;
						}
					}
				}
				if (p > domainEnd) { // check, that domain ended
					if (domainEnd->unicode() != '/' && domainEnd->unicode() != '?') {
						matchOffset = domainEnd - start;
						continue;
					}
				}
				lnkLength = (p - start) - lnkStart;
			}
		}
		for (; monoEntity < monoCount && mono[monoEntity].offset <= lnkStart; ++monoEntity) {
			monoTill = qMax(monoTill, mono[monoEntity].offset + mono[monoEntity].length);
			result.push_back(mono[monoEntity]);
		}
		if (lnkStart >= monoTill) {
			result.push_back(EntityInText(lnkType, lnkStart, lnkLength));
		}

		offset = matchOffset = lnkStart + lnkLength;
	}
	for (; monoEntity < monoCount; ++monoEntity) {
		monoTill = qMax(monoTill, mono[monoEntity].offset + mono[monoEntity].length);
		result.push_back(mono[monoEntity]);
	}

	return result;
}

void emojiDraw(QPainter &p, EmojiPtr e, int x, int y) {
	p.drawPixmap(QPoint(x, y), App::emoji(), QRect(e->x * ESize, e->y * ESize, ESize, ESize));
}

void replaceStringWithEntities(const QLatin1String &from, QChar to, QString &result, EntitiesInText &entities, bool checkSpace = false) {
	int32 len = from.size(), s = result.size(), offset = 0, length = 0;
	EntitiesInText::iterator i = entities.begin(), e = entities.end();
	for (QChar *start = result.data(); offset < s;) {
		int32 nextOffset = result.indexOf(from, offset);
		if (nextOffset < 0) {
			moveStringPart(start, length, offset, s - offset, entities);
			break;
		}

		if (checkSpace) {
			bool spaceBefore = (nextOffset > 0) && (start + nextOffset - 1)->isSpace();
			bool spaceAfter = (nextOffset + len < s) && (start + nextOffset + len)->isSpace();
			if (!spaceBefore && !spaceAfter) {
				moveStringPart(start, length, offset, nextOffset - offset + len + 1, entities);
				continue;
			}
		}
		if (i != e) {
			if (i->offset < nextOffset + len && i->offset + i->length > nextOffset) {
				moveStringPart(start, length, offset, nextOffset - offset + len, entities);
				continue;
			}
		}
		moveStringPart(start, length, offset, nextOffset - offset, entities);

		*(start + length) = to;
		++length;
		offset += len;
	}
	if (length < s) result.resize(length);
}

QString prepareTextWithEntities(QString result, EntitiesInText &entities, int32 flags) {
	cleanTextWithEntities(result, entities);

	if (flags) {
		entities = textParseEntities(result, flags);
	}

	replaceStringWithEntities(qstr("--"), QChar(8212), result, entities, true);
	replaceStringWithEntities(qstr("<<"), QChar(171), result, entities);
	replaceStringWithEntities(qstr(">>"), QChar(187), result, entities);

	if (cReplaceEmojis()) {
		result = replaceEmojis(result, entities);
	}

	trimTextWithEntities(result, entities);

	return result;
}<|MERGE_RESOLUTION|>--- conflicted
+++ resolved
@@ -2543,9 +2543,6 @@
 	_font = font;
 	clean();
 	{
-<<<<<<< HEAD
-		TextParser parser(this, text, entities, options);
-=======
 //		QByteArray ba = text.toUtf8();
 //		const char *ch = ba.constData();
 //		LOG(("STR: %1").arg(text));
@@ -2555,8 +2552,7 @@
 //		}
 //		int32 w = _font->width(text);
 
-		TextParser parser(this, text, links, options);
->>>>>>> f59cd2a8
+		TextParser parser(this, text, entities, options);
 	}
 	recountNaturalSize(true, options.dir);
 }
