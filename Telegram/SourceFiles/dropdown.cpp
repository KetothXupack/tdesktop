/*
This file is part of Telegram Desktop,
the official desktop version of Telegram messaging app, see https://telegram.org

Telegram Desktop is free software: you can redistribute it and/or modify
it under the terms of the GNU General Public License as published by
the Free Software Foundation, either version 3 of the License, or
(at your option) any later version.

It is distributed in the hope that it will be useful,
but WITHOUT ANY WARRANTY; without even the implied warranty of
MERCHANTABILITY or FITNESS FOR A PARTICULAR PURPOSE. See the
GNU General Public License for more details.

In addition, as a special exception, the copyright holders give permission
to link the code of portions of this program with the OpenSSL library.

Full license: https://github.com/telegramdesktop/tdesktop/blob/master/LICENSE
Copyright (c) 2014-2015 John Preston, https://desktop.telegram.org
*/
#include "stdafx.h"

#include "dropdown.h"
#include "historywidget.h"

#include "localstorage.h"
#include "lang.h"

#include "window.h"
#include "apiwrap.h"
#include "mainwidget.h"

#include "boxes/confirmbox.h"
#include "boxes/stickersetbox.h"

Dropdown::Dropdown(QWidget *parent, const style::dropdown &st) : TWidget(parent)
, _ignore(false)
, _selected(-1)
, _st(st)
, _width(_st.width)
, _hiding(false)
, a_opacity(0)
, _a_appearance(animation(this, &Dropdown::step_appearance))
, _shadow(_st.shadow) {
	resetButtons();

	_hideTimer.setSingleShot(true);
	connect(&_hideTimer, SIGNAL(timeout()), this, SLOT(hideStart()));

	if (cPlatform() == dbipMac || cPlatform() == dbipMacOld) {
		connect(App::wnd()->windowHandle(), SIGNAL(activeChanged()), this, SLOT(onWndActiveChanged()));
	}
}

void Dropdown::ignoreShow(bool ignore) {
	_ignore = ignore;
}

void Dropdown::onWndActiveChanged() {
	if (!App::wnd()->windowHandle()->isActive() && !isHidden()) {
		leaveEvent(0);
	}
}

IconedButton *Dropdown::addButton(IconedButton *button) {
	button->setParent(this);

	int32 nw = _st.padding.left() + _st.padding.right() + button->width();
	if (nw > _width) {
		_width = nw;
		for (int32 i = 0, l = _buttons.size(); i < l; ++i) _buttons[i]->resize(_width - _st.padding.left() - _st.padding.right(), _buttons[i]->height());
	} else {
		button->resize(_width - _st.padding.left() - _st.padding.right(), button->height());
	}
	if (!button->isHidden()) {
		if (_height > _st.padding.top() + _st.padding.bottom()) {
			_height += _st.border;
		}
		_height += button->height();
	}
	_buttons.push_back(button);
	connect(button, SIGNAL(stateChanged(int, ButtonStateChangeSource)), this, SLOT(buttonStateChanged(int, ButtonStateChangeSource)));

	resize(_width, _height);

	return button;
}

void Dropdown::resetButtons() {
	_width = qMax(_st.padding.left() + _st.padding.right(), int(_st.width));
	_height = _st.padding.top() + _st.padding.bottom();
	for (int32 i = 0, l = _buttons.size(); i < l; ++i) {
		delete _buttons[i];
	}
	_buttons.clear();
	resize(_width, _height);

	_selected = -1;
}

void Dropdown::updateButtons() {
	int32 top = _st.padding.top(), starttop = top;
	for (Buttons::const_iterator i = _buttons.cbegin(), e = _buttons.cend(); i != e; ++i) {
		if (!(*i)->isHidden()) {
			(*i)->move(_st.padding.left(), top);
			if ((*i)->width() != _width - _st.padding.left() - _st.padding.right()) {
				(*i)->resize(_width - _st.padding.left() - _st.padding.right(), (*i)->height());
			}
			top += (*i)->height() + _st.border;
		}
	}
	_height = top + _st.padding.bottom() - (top > starttop ? _st.border : 0);
	resize(_width, _height);
}

void Dropdown::resizeEvent(QResizeEvent *e) {
	int32 top = _st.padding.top();
	for (Buttons::const_iterator i = _buttons.cbegin(), e = _buttons.cend(); i != e; ++i) {
		if (!(*i)->isHidden()) {
			(*i)->move(_st.padding.left(), top);
			top += (*i)->height() + _st.border;
		}
	}
}

void Dropdown::paintEvent(QPaintEvent *e) {
	QPainter p(this);

	if (_a_appearance.animating()) {
		p.setOpacity(a_opacity.current());
	}

	// draw shadow
	QRect r(_st.padding.left(), _st.padding.top(), _width - _st.padding.left() - _st.padding.right(), _height - _st.padding.top() - _st.padding.bottom());
	_shadow.paint(p, r, _st.shadowShift);

	if (!_buttons.isEmpty() && _st.border > 0) { // paint separators
		p.setPen(_st.borderColor->p);
		int32 top = _st.padding.top(), i = 0, l = _buttons.size();
		for (; i < l; ++i) {
			if (!_buttons.at(i)->isHidden()) break;
		}
		if (i < l) {
			top += _buttons.at(i)->height();
			for (++i; i < l; ++i) {
				if (!_buttons.at(i)->isHidden()) {
					p.fillRect(_st.padding.left(), top, _width - _st.padding.left() - _st.padding.right(), _st.border, _st.borderColor->b);
					top += _st.border + _buttons.at(i)->height();
				}
			}
		}
	}
}

void Dropdown::enterEvent(QEvent *e) {
	_hideTimer.stop();
	if (_hiding) showStart();
	return TWidget::enterEvent(e);
}

void Dropdown::leaveEvent(QEvent *e) {
	if (_a_appearance.animating()) {
		hideStart();
	} else {
		_hideTimer.start(300);
	}
	return TWidget::leaveEvent(e);
}

void Dropdown::keyPressEvent(QKeyEvent *e) {
	if (e->key() == Qt::Key_Enter || e->key() == Qt::Key_Return) {
		if (_selected >= 0 && _selected < _buttons.size()) {
			emit _buttons[_selected]->clicked();
			return;
		}
	} else if (e->key() == Qt::Key_Escape) {
		hideStart();
		return;
	}
	if ((e->key() != Qt::Key_Up && e->key() != Qt::Key_Down) || _buttons.size() < 1) return;

	bool none = (_selected < 0 || _selected >= _buttons.size());
	int32 delta = (e->key() == Qt::Key_Down ? 1 : -1);
	int32 newSelected = none ? (e->key() == Qt::Key_Down ? 0 : _buttons.size() - 1) : (_selected + delta);
	if (newSelected < 0) {
		newSelected = _buttons.size() - 1;
	} else if (newSelected >= _buttons.size()) {
		newSelected = 0;
	}
	int32 startFrom = newSelected;
	while (_buttons.at(newSelected)->isHidden()) {
		newSelected += delta;
		if (newSelected < 0) {
			newSelected = _buttons.size() - 1;
		} else if (newSelected >= _buttons.size()) {
			newSelected = 0;
		}
		if (newSelected == startFrom) return;
	}
	if (!none) {
		_buttons[_selected]->setOver(false);
	}
	_selected = newSelected;
	_buttons[_selected]->setOver(true);
}

void Dropdown::buttonStateChanged(int oldState, ButtonStateChangeSource source) {
	if (source == ButtonByUser) {
		for (int32 i = 0, l = _buttons.size(); i < l; ++i) {
			if (_buttons[i]->getState() & Button::StateOver) {
				if (i != _selected) {
					_buttons[i]->setOver(false);
				}
			}
		}
	} else if (source == ButtonByHover) {
		bool found = false;
		for (int32 i = 0, l = _buttons.size(); i < l; ++i) {
			if (_buttons[i]->getState() & Button::StateOver) {
				found = true;
				if (i != _selected) {
					int32 sel = _selected;
					_selected = i;
					if (sel >= 0 && sel < _buttons.size()) {
						_buttons[sel]->setOver(false);
					}
				}
			}
		}
		if (!found) {
			_selected = -1;
		}
	}
}

void Dropdown::otherEnter() {
	_hideTimer.stop();
	showStart();
}

void Dropdown::otherLeave() {
	if (_a_appearance.animating()) {
		hideStart();
	} else {
		_hideTimer.start(0);
	}
}

void Dropdown::fastHide() {
	if (_a_appearance.animating()) {
		_a_appearance.stop();
	}
	a_opacity = anim::fvalue(0, 0);
	_hideTimer.stop();
	hide();
}

void Dropdown::adjustButtons() {
	for (Buttons::const_iterator i = _buttons.cbegin(), e = _buttons.cend(); i != e; ++i) {
		(*i)->setOpacity(a_opacity.current());
	}
}

void Dropdown::hideStart() {
	_hiding = true;
	a_opacity.start(0);
	_a_appearance.start();
}

void Dropdown::hideFinish() {
	emit hiding();
	hide();
	for (Buttons::const_iterator i = _buttons.cbegin(), e = _buttons.cend(); i != e; ++i) {
		(*i)->clearState();
	}
	_selected = -1;
}

void Dropdown::showStart() {
	if (!isHidden() && a_opacity.current() == 1) {
		return;
	}
	_selected = -1;
	_hiding = false;
	show();
	a_opacity.start(1);
	_a_appearance.start();
}

void Dropdown::step_appearance(float64 ms, bool timer) {
	float64 dt = ms / _st.duration;
	if (dt >= 1) {
		_a_appearance.stop();
		a_opacity.finish();
		if (_hiding) {
			hideFinish();
		}
	} else {
		a_opacity.update(dt, anim::linear);
	}
	adjustButtons();
	if (timer) update();
}

bool Dropdown::eventFilter(QObject *obj, QEvent *e) {
	if (e->type() == QEvent::Enter) {
		otherEnter();
	} else if (e->type() == QEvent::Leave) {
		otherLeave();
	} else if (e->type() == QEvent::MouseButtonPress && static_cast<QMouseEvent*>(e)->button() == Qt::LeftButton) {
		if (isHidden() || _hiding) {
			otherEnter();
		} else {
			otherLeave();
		}
	}
	return false;
}

DragArea::DragArea(QWidget *parent) : TWidget(parent)
, _hiding(false)
, _in(false)
, a_opacity(0)
, a_color(st::dragColor->c)
, _a_appearance(animation(this, &DragArea::step_appearance))
, _shadow(st::boxShadow) {
	setMouseTracking(true);
	setAcceptDrops(true);
}

void DragArea::mouseMoveEvent(QMouseEvent *e) {
	if (_hiding) return;

	bool newIn = QRect(st::dragPadding.left(), st::dragPadding.top(), width() - st::dragPadding.left() - st::dragPadding.right(), height() - st::dragPadding.top() - st::dragPadding.bottom()).contains(e->pos());
	if (newIn != _in) {
		_in = newIn;
		a_opacity.start(1);
		a_color.start((_in ? st::dragDropColor : st::dragColor)->c);
		_a_appearance.start();
	}
}

void DragArea::dragMoveEvent(QDragMoveEvent *e) {
	QRect r(st::dragPadding.left(), st::dragPadding.top(), width() - st::dragPadding.left() - st::dragPadding.right(), height() - st::dragPadding.top() - st::dragPadding.bottom());
	bool newIn = r.contains(e->pos());
	if (newIn != _in) {
		_in = newIn;
		a_opacity.start(1);
		a_color.start((_in ? st::dragDropColor : st::dragColor)->c);
		_a_appearance.start();
	}
	e->setDropAction(_in ? Qt::CopyAction : Qt::IgnoreAction);
	e->accept();
}

void DragArea::setText(const QString &text, const QString &subtext) {
	_text = text;
	_subtext = subtext;
	update();
}

void DragArea::paintEvent(QPaintEvent *e) {
	QPainter p(this);

	if (_a_appearance.animating()) {
		p.setOpacity(a_opacity.current());
	}

	QRect r(st::dragPadding.left(), st::dragPadding.top(), width() - st::dragPadding.left() - st::dragPadding.right(), height() - st::dragPadding.top() - st::dragPadding.bottom());

	// draw shadow
	_shadow.paint(p, r, st::boxShadowShift);

	p.fillRect(r, st::white->b);

	p.setPen(a_color.current());

	p.setFont(st::dragFont->f);
	p.drawText(QRect(0, (height() - st::dragHeight) / 2, width(), st::dragFont->height), _text, QTextOption(style::al_top));

	p.setFont(st::dragSubfont->f);
	p.drawText(QRect(0, (height() + st::dragHeight) / 2 - st::dragSubfont->height, width(), st::dragSubfont->height * 2), _subtext, QTextOption(style::al_top));
}

void DragArea::dragEnterEvent(QDragEnterEvent *e) {
	static_cast<HistoryWidget*>(parentWidget())->dragEnterEvent(e);
	e->setDropAction(Qt::IgnoreAction);
	e->accept();
}

void DragArea::dragLeaveEvent(QDragLeaveEvent *e) {
	static_cast<HistoryWidget*>(parentWidget())->dragLeaveEvent(e);
	_in = false;
	a_opacity.start(_hiding ? 0 : 1);
	a_color.start((_in ? st::dragDropColor : st::dragColor)->c);
	_a_appearance.start();
}

void DragArea::dropEvent(QDropEvent *e) {
	static_cast<HistoryWidget*>(parentWidget())->dropEvent(e);
	if (e->isAccepted()) {
		emit dropped(e->mimeData());
	}
}

void DragArea::otherEnter() {
	showStart();
}

void DragArea::otherLeave() {
	hideStart();
}

void DragArea::fastHide() {
	if (_a_appearance.animating()) {
		_a_appearance.stop();
	}
	a_opacity = anim::fvalue(0, 0);
	hide();
}

void DragArea::hideStart() {
	_hiding = true;
	_in = false;
	a_opacity.start(0);
	a_color.start((_in ? st::dragDropColor : st::dragColor)->c);
	_a_appearance.start();
}

void DragArea::hideFinish() {
	hide();
	_in = false;
	a_color = anim::cvalue(st::dragColor->c);
}

void DragArea::showStart() {
	_hiding = false;
	show();
	a_opacity.start(1);
	a_color.start((_in ? st::dragDropColor : st::dragColor)->c);
	_a_appearance.start();
}

void DragArea::step_appearance(float64 ms, bool timer) {
	float64 dt = ms / st::dropdownDef.duration;
	if (dt >= 1) {
		a_opacity.finish();
		a_color.finish();
		if (_hiding) {
			hideFinish();
		}
		_a_appearance.stop();
	} else {
		a_opacity.update(dt, anim::linear);
		a_color.update(dt, anim::linear);
	}
	if (timer) update();
}

EmojiColorPicker::EmojiColorPicker() : TWidget()
, _ignoreShow(false)
, _a_selected(animation(this, &EmojiColorPicker::step_selected))
, _selected(-1)
, _pressedSel(-1)
, _hiding(false)
, a_opacity(0)
, _a_appearance(animation(this, &EmojiColorPicker::step_appearance))
, _shadow(st::dropdownDef.shadow) {
	memset(_variants, 0, sizeof(_variants));
	memset(_hovers, 0, sizeof(_hovers));

	setMouseTracking(true);
	setFocusPolicy(Qt::NoFocus);

	int32 w = st::emojiPanSize.width() * (EmojiColorsCount + 1) + 4 * st::emojiColorsPadding + st::emojiColorsSep + st::dropdownDef.shadow.pxWidth() * 2;
	int32 h = 2 * st::emojiColorsPadding + st::emojiPanSize.height() + st::dropdownDef.shadow.pxHeight() * 2;
	resize(w, h);

	_hideTimer.setSingleShot(true);
	connect(&_hideTimer, SIGNAL(timeout()), this, SLOT(hideStart()));
}

void EmojiColorPicker::showEmoji(uint32 code) {
	EmojiPtr e = emojiGet(code);
	if (!e || e == TwoSymbolEmoji || !e->color) {
		return;
	}
	_ignoreShow = false;

	_variants[0] = e;
	_variants[1] = emojiGet(e, 0xD83CDFFB);
	_variants[2] = emojiGet(e, 0xD83CDFFC);
	_variants[3] = emojiGet(e, 0xD83CDFFD);
	_variants[4] = emojiGet(e, 0xD83CDFFE);
	_variants[5] = emojiGet(e, 0xD83CDFFF);

	if (!_cache.isNull()) _cache = QPixmap();
	showStart();
}

void EmojiColorPicker::paintEvent(QPaintEvent *e) {
	Painter p(this);

	if (!_cache.isNull()) {
		p.setOpacity(a_opacity.current());
	}
	if (e->rect() != rect()) {
		p.setClipRect(e->rect());
	}

	int32 w = st::dropdownDef.shadow.pxWidth(), h = st::dropdownDef.shadow.pxHeight();
	QRect r = QRect(w, h, width() - 2 * w, height() - 2 * h);
	_shadow.paint(p, r, st::dropdownDef.shadowShift);

	if (_cache.isNull()) {
		p.fillRect(e->rect().intersected(r), st::white->b);

		int32 x = w + 2 * st::emojiColorsPadding + st::emojiPanSize.width();
		if (rtl()) x = width() - x - st::emojiColorsSep;
		p.fillRect(x, h + st::emojiColorsPadding, st::emojiColorsSep, r.height() - st::emojiColorsPadding * 2, st::emojiColorsSepColor->b);

		if (!_variants[0]) return;
		for (int i = 0; i < EmojiColorsCount + 1; ++i) {
			drawVariant(p, i);
		}
	} else {
		p.drawPixmap(r.left(), r.top(), _cache);
	}

}

void EmojiColorPicker::enterEvent(QEvent *e) {
	_hideTimer.stop();
	if (_hiding) showStart();
	TWidget::enterEvent(e);
}

void EmojiColorPicker::leaveEvent(QEvent *e) {
	TWidget::leaveEvent(e);
}

void EmojiColorPicker::mousePressEvent(QMouseEvent *e) {
	_lastMousePos = e->globalPos();
	updateSelected();
	_pressedSel = _selected;
}

void EmojiColorPicker::mouseReleaseEvent(QMouseEvent *e) {
	_lastMousePos = e ? e->globalPos() : QCursor::pos();
	int32 pressed = _pressedSel;
	_pressedSel = -1;

	updateSelected();
	if (_selected >= 0 && (pressed < 0 || _selected == pressed)) {
		emit emojiSelected(_variants[_selected]);
	}
	_ignoreShow = true;
	hideStart();
}

void EmojiColorPicker::mouseMoveEvent(QMouseEvent *e) {
	_lastMousePos = e ? e->globalPos() : QCursor::pos();
	updateSelected();
}

void EmojiColorPicker::step_appearance(float64 ms, bool timer) {
	if (_cache.isNull()) {
		_a_appearance.stop();
		return;
	}
	float64 dt = ms / st::dropdownDef.duration;
	if (dt >= 1) {
		a_opacity.finish();
		_cache = QPixmap();
		if (_hiding) {
			hide();
			emit hidden();
		} else {
			_lastMousePos = QCursor::pos();
			updateSelected();
		}
		_a_appearance.stop();
	} else {
		a_opacity.update(dt, anim::linear);
	}
	if (timer) update();
}

void EmojiColorPicker::step_selected(uint64 ms, bool timer) {
	QRegion toUpdate;
	for (EmojiAnimations::iterator i = _emojiAnimations.begin(); i != _emojiAnimations.end();) {
		int index = qAbs(i.key()) - 1;
		float64 dt = float64(ms - i.value()) / st::emojiPanDuration;
		if (dt >= 1) {
			_hovers[index] = (i.key() > 0) ? 1 : 0;
			i = _emojiAnimations.erase(i);
		} else {
			_hovers[index] = (i.key() > 0) ? dt : (1 - dt);
			++i;
		}
		toUpdate += QRect(st::dropdownDef.shadow.pxWidth() + st::emojiColorsPadding + index * st::emojiPanSize.width() + (index ? 2 * st::emojiColorsPadding + st::emojiColorsSep : 0), st::dropdownDef.shadow.pxHeight() + st::emojiColorsPadding, st::emojiPanSize.width(), st::emojiPanSize.height());
	}
	if (timer) rtlupdate(toUpdate.boundingRect());
	if (_emojiAnimations.isEmpty()) _a_selected.stop();
}

void EmojiColorPicker::hideStart(bool fast) {
	if (fast) {
		clearSelection(true);
		if (_a_appearance.animating()) _a_appearance.stop();
		if (_a_selected.animating()) _a_selected.stop();
		a_opacity = anim::fvalue(0);
		_cache = QPixmap();
		hide();
		emit hidden();
	} else {
		if (_cache.isNull()) {
			int32 w = st::dropdownDef.shadow.pxWidth(), h = st::dropdownDef.shadow.pxHeight();
			_cache = myGrab(this, QRect(w, h, width() - 2 * w, height() - 2 * h));
			clearSelection(true);
		}
		_hiding = true;
		a_opacity.start(0);
		_a_appearance.start();
	}
}

void EmojiColorPicker::showStart() {
	if (_ignoreShow) return;

	_hiding = false;
	if (!isHidden() && a_opacity.current() == 1) {
		if (_a_appearance.animating()) {
			_a_appearance.stop();
			_cache = QPixmap();
		}
		return;
	}
	if (_cache.isNull()) {
		int32 w = st::dropdownDef.shadow.pxWidth(), h = st::dropdownDef.shadow.pxHeight();
		_cache = myGrab(this, QRect(w, h, width() - 2 * w, height() - 2 * h));
		clearSelection(true);
	}
	show();
	a_opacity.start(1);
	_a_appearance.start();
}

void EmojiColorPicker::clearSelection(bool fast) {
	_pressedSel = -1;
	_lastMousePos = mapToGlobal(QPoint(-10, -10));
	if (fast) {
		_selected = -1;
		memset(_hovers, 0, sizeof(_hovers));
		_emojiAnimations.clear();
	} else {
		updateSelected();
	}
}

void EmojiColorPicker::updateSelected() {
	int32 selIndex = -1;
	QPoint p(mapFromGlobal(_lastMousePos));
	int32 sx = rtl() ? (width() - p.x()) : p.x(), y = p.y() - st::dropdownDef.shadow.pxHeight() - st::emojiColorsPadding;
	if (y >= 0 && y < st::emojiPanSize.height()) {
		int32 x = sx - st::dropdownDef.shadow.pxWidth() - st::emojiColorsPadding;
		if (x >= 0 && x < st::emojiPanSize.width()) {
			selIndex = 0;
		} else {
			x -= st::emojiPanSize.width() + 2 * st::emojiColorsPadding + st::emojiColorsSep;
			if (x >= 0 && x < st::emojiPanSize.width() * EmojiColorsCount) {
				selIndex = (x / st::emojiPanSize.width()) + 1;
			}
		}
	}

	bool startanim = false;
	if (selIndex != _selected) {
		if (_selected >= 0) {
			_emojiAnimations.remove(_selected + 1);
			if (_emojiAnimations.find(-_selected - 1) == _emojiAnimations.end()) {
				if (_emojiAnimations.isEmpty()) startanim = true;
				_emojiAnimations.insert(-_selected - 1, getms());
			}
		}
		_selected = selIndex;
		if (_selected >= 0) {
			_emojiAnimations.remove(-_selected - 1);
			if (_emojiAnimations.find(_selected + 1) == _emojiAnimations.end()) {
				if (_emojiAnimations.isEmpty()) startanim = true;
				_emojiAnimations.insert(_selected + 1, getms());
			}
		}
		setCursor((_selected >= 0) ? style::cur_pointer : style::cur_default);
	}
	if (startanim && !_a_selected.animating()) _a_selected.start();
}

void EmojiColorPicker::drawVariant(Painter &p, int variant) {
	float64 hover = _hovers[variant];

	QPoint w(st::dropdownDef.shadow.pxWidth() + st::emojiColorsPadding + variant * st::emojiPanSize.width() + (variant ? 2 * st::emojiColorsPadding + st::emojiColorsSep : 0), st::dropdownDef.shadow.pxHeight() + st::emojiColorsPadding);
	if (hover > 0) {
		p.setOpacity(hover);
		QPoint tl(w);
		if (rtl()) tl.setX(width() - tl.x() - st::emojiPanSize.width());
		App::roundRect(p, QRect(tl, st::emojiPanSize), st::emojiPanHover, StickerHoverCorners);
		p.setOpacity(1);
	}
	int esize = EmojiSizes[EIndex + 1];
	p.drawPixmapLeft(w.x() + (st::emojiPanSize.width() - (esize / cIntRetinaFactor())) / 2, w.y() + (st::emojiPanSize.height() - (esize / cIntRetinaFactor())) / 2, width(), App::emojiLarge(), QRect(_variants[variant]->x * esize, _variants[variant]->y * esize, esize, esize));
}

EmojiPanInner::EmojiPanInner() : TWidget()
, _maxHeight(int(st::emojiPanMaxHeight))
, _a_selected(animation(this, &EmojiPanInner::step_selected))
, _top(0)
, _selected(-1)
, _pressedSel(-1)
, _pickerSel(-1) {
	resize(st::emojiPanWidth - st::emojiScroll.width, countHeight());

	setMouseTracking(true);
	setFocusPolicy(Qt::NoFocus);
	setAttribute(Qt::WA_OpaquePaintEvent);

	_picker.hide();

	_esize = EmojiSizes[EIndex + 1];

	for (int32 i = 0; i < emojiTabCount; ++i) {
		_counts[i] = emojiPackCount(emojiTabAtIndex(i));
		_hovers[i] = QVector<float64>(_counts[i], 0);
	}

	_showPickerTimer.setSingleShot(true);
	connect(&_showPickerTimer, SIGNAL(timeout()), this, SLOT(onShowPicker()));
	connect(&_picker, SIGNAL(emojiSelected(EmojiPtr)), this, SLOT(onColorSelected(EmojiPtr)));
	connect(&_picker, SIGNAL(hidden()), this, SLOT(onPickerHidden()));
}

void EmojiPanInner::setMaxHeight(int32 h) {
	_maxHeight = h;
	resize(st::emojiPanWidth - st::emojiScroll.width, countHeight());
}

void EmojiPanInner::setScrollTop(int top) {
	if (top == _top) return;

	_top = top;
	updateSelected();
}

int EmojiPanInner::countHeight() {
	int result = 0;
	for (int i = 0; i < emojiTabCount; ++i) {
		int cnt = emojiPackCount(emojiTabAtIndex(i)), rows = (cnt / EmojiPanPerRow) + ((cnt % EmojiPanPerRow) ? 1 : 0);
		result += st::emojiPanHeader + rows * st::emojiPanSize.height();
	}

	return result + st::emojiPanPadding;
}

void EmojiPanInner::paintEvent(QPaintEvent *e) {
	Painter p(this);
	QRect r = e ? e->rect() : rect();
	if (r != rect()) {
		p.setClipRect(r);
	}
	p.fillRect(r, st::white->b);

	int32 fromcol = floorclamp(r.x() - st::emojiPanPadding, st::emojiPanSize.width(), 0, EmojiPanPerRow);
	int32 tocol = ceilclamp(r.x() + r.width() - st::emojiPanPadding, st::emojiPanSize.width(), 0, EmojiPanPerRow);
	if (rtl()) {
		qSwap(fromcol, tocol);
		fromcol = EmojiPanPerRow - fromcol;
		tocol = EmojiPanPerRow - tocol;
	}

	int32 y, tilly = 0;
	for (int c = 0; c < emojiTabCount; ++c) {
		y = tilly;
		int32 size = _counts[c];
		int32 rows = (size / EmojiPanPerRow) + ((size % EmojiPanPerRow) ? 1 : 0);
		tilly = y + st::emojiPanHeader + (rows * st::emojiPanSize.height());
		if (r.top() >= tilly) continue;

		y += st::emojiPanHeader;
		if (_emojis[c].isEmpty()) {
			_emojis[c] = emojiPack(emojiTabAtIndex(c));
			if (emojiTabAtIndex(c) != dbietRecent) {
				for (EmojiPack::iterator i = _emojis[c].begin(), e = _emojis[c].end(); i != e; ++i) {
					if ((*i)->color) {
						EmojiColorVariants::const_iterator j = cEmojiVariants().constFind((*i)->code);
						if (j != cEmojiVariants().cend()) {
							EmojiPtr replace = emojiFromKey(j.value());
							if (replace) {
								if (replace != TwoSymbolEmoji && replace->code == (*i)->code && replace->code2 == (*i)->code2) {
									*i = replace;
								}
							}
						}
					}
				}
			}
		}

		int32 fromrow = floorclamp(r.y() - y, st::emojiPanSize.height(), 0, rows);
		int32 torow = ceilclamp(r.y() + r.height() - y, st::emojiPanSize.height(), 0, rows);
		for (int32 i = fromrow; i < torow; ++i) {
			for (int32 j = fromcol; j < tocol; ++j) {
				int32 index = i * EmojiPanPerRow + j;
				if (index >= size) break;

				float64 hover = (!_picker.isHidden() && c * MatrixRowShift + index == _pickerSel) ? 1 : _hovers[c][index];

				QPoint w(st::emojiPanPadding + j * st::emojiPanSize.width(), y + i * st::emojiPanSize.height());
				if (hover > 0) {
					p.setOpacity(hover);
					QPoint tl(w);
					if (rtl()) tl.setX(width() - tl.x() - st::emojiPanSize.width());
					App::roundRect(p, QRect(tl, st::emojiPanSize), st::emojiPanHover, StickerHoverCorners);
					p.setOpacity(1);
				}
				p.drawPixmapLeft(w.x() + (st::emojiPanSize.width() - (_esize / cIntRetinaFactor())) / 2, w.y() + (st::emojiPanSize.height() - (_esize / cIntRetinaFactor())) / 2, width(), App::emojiLarge(), QRect(_emojis[c][index]->x * _esize, _emojis[c][index]->y * _esize, _esize, _esize));
			}
		}
	}
}

bool EmojiPanInner::checkPickerHide() {
	if (!_picker.isHidden() && _selected == _pickerSel) {
		_picker.hideStart();
		_pickerSel = -1;
		updateSelected();
		return true;
	}
	return false;
}

void EmojiPanInner::mousePressEvent(QMouseEvent *e) {
	_lastMousePos = e->globalPos();
	updateSelected();
	if (checkPickerHide()) {
		return;
	}
	_pressedSel = _selected;

	if (_selected >= 0) {
		int tab = (_selected / MatrixRowShift), sel = _selected % MatrixRowShift;
		if (tab < emojiTabCount && sel < _emojis[tab].size() && _emojis[tab][sel]->color) {
			_pickerSel = _selected;
			setCursor(style::cur_default);
			if (cEmojiVariants().constFind(_emojis[tab][sel]->code) == cEmojiVariants().cend()) {
				onShowPicker();
			} else {
				_showPickerTimer.start(500);
			}
		}
	}
}

void EmojiPanInner::mouseReleaseEvent(QMouseEvent *e) {
	int32 pressed = _pressedSel;
	_pressedSel = -1;

	_lastMousePos = e->globalPos();
	if (!_picker.isHidden()) {
		if (_picker.rect().contains(_picker.mapFromGlobal(_lastMousePos))) {
			return _picker.mouseReleaseEvent(0);
		} else if (_pickerSel >= 0) {
			int tab = (_pickerSel / MatrixRowShift), sel = _pickerSel % MatrixRowShift;
			if (tab < emojiTabCount && sel < _emojis[tab].size() && _emojis[tab][sel]->color) {
				if (cEmojiVariants().constFind(_emojis[tab][sel]->code) != cEmojiVariants().cend()) {
					_picker.hideStart();
					_pickerSel = -1;
				}
			}
		}
	}
	updateSelected();

	if (_showPickerTimer.isActive()) {
		_showPickerTimer.stop();
		_pickerSel = -1;
		_picker.hide();
	}

	if (_selected < 0 || _selected != pressed) return;

	if (_selected >= emojiTabCount * MatrixRowShift) {
		return;
	}

	int tab = (_selected / MatrixRowShift), sel = _selected % MatrixRowShift;
	if (sel < _emojis[tab].size()) {
		EmojiPtr emoji(_emojis[tab][sel]);
		if (emoji->color && !_picker.isHidden()) return;

		selectEmoji(emoji);
	}
}

void EmojiPanInner::selectEmoji(EmojiPtr emoji) {
	RecentEmojiPack &recent(cGetRecentEmojis());
	RecentEmojiPack::iterator i = recent.begin(), e = recent.end();
	for (; i != e; ++i) {
		if (i->first == emoji) {
			++i->second;
			if (i->second > 0x8000) {
				for (RecentEmojiPack::iterator j = recent.begin(); j != e; ++j) {
					if (j->second > 1) {
						j->second /= 2;
					} else {
						j->second = 1;
					}
				}
			}
			for (; i != recent.begin(); --i) {
				if ((i - 1)->second > i->second) {
					break;
				}
				qSwap(*i, *(i - 1));
			}
			break;
		}
	}
	if (i == e) {
		while (recent.size() >= EmojiPanPerRow * EmojiPanRowsPerPage) recent.pop_back();
		recent.push_back(qMakePair(emoji, 1));
		for (i = recent.end() - 1; i != recent.begin(); --i) {
			if ((i - 1)->second > i->second) {
				break;
			}
			qSwap(*i, *(i - 1));
		}
	}
	emit saveConfigDelayed(SaveRecentEmojisTimeout);

	emit selected(emoji);
}

void EmojiPanInner::onShowPicker() {
	int tab = (_pickerSel / MatrixRowShift), sel = _pickerSel % MatrixRowShift;
	if (tab < emojiTabCount && sel < _emojis[tab].size() && _emojis[tab][sel]->color) {
		int32 y = 0;
		for (int c = 0; c <= tab; ++c) {
			int32 size = (c == tab) ? (sel - (sel % EmojiPanPerRow)) : _counts[c], rows = (size / EmojiPanPerRow) + ((size % EmojiPanPerRow) ? 1 : 0);
			y += st::emojiPanHeader + (rows * st::emojiPanSize.height());
		}
		y -= _picker.height() - st::msgRadius + _top;
		if (y < 0) {
			y += _picker.height() - st::msgRadius + st::emojiPanSize.height() - st::msgRadius;
		}
		int xmax = width() - _picker.width();
		float64 coef = float64(sel % EmojiPanPerRow) / float64(EmojiPanPerRow - 1);
		if (rtl()) coef = 1. - coef;
		_picker.move(qRound(xmax * coef), y);

		_picker.showEmoji(_emojis[tab][sel]->code);
		emit disableScroll(true);
	}
}

void EmojiPanInner::onPickerHidden() {
	_pickerSel = -1;
	update();
	emit disableScroll(false);

	_lastMousePos = QCursor::pos();
	updateSelected();
}

QRect EmojiPanInner::emojiRect(int tab, int sel) {
	int x = 0, y = 0;
	for (int i = 0; i < emojiTabCount; ++i) {
		if (i == tab) {
			int rows = (sel / EmojiPanPerRow);
			y += st::emojiPanHeader + rows * st::emojiPanSize.height();
			x = st::emojiPanPadding + ((sel % EmojiPanPerRow) * st::emojiPanSize.width());
			break;
		} else {
			int cnt = _counts[i];
			int rows = (cnt / EmojiPanPerRow) + ((cnt % EmojiPanPerRow) ? 1 : 0);
			y += st::emojiPanHeader + rows * st::emojiPanSize.height();
		}
	}
	return QRect(x, y, st::emojiPanSize.width(), st::emojiPanSize.height());
}

void EmojiPanInner::onColorSelected(EmojiPtr emoji) {
	if (emoji->color) {
		cRefEmojiVariants().insert(emoji->code, emojiKey(emoji));
	}
	if (_pickerSel >= 0) {
		int tab = (_pickerSel / MatrixRowShift), sel = _pickerSel % MatrixRowShift;
		if (tab >= 0 && tab < emojiTabCount) {
			_emojis[tab][sel] = emoji;
			rtlupdate(emojiRect(tab, sel));
		}
	}
	selectEmoji(emoji);
	_picker.hideStart();
}

void EmojiPanInner::mouseMoveEvent(QMouseEvent *e) {
	_lastMousePos = e->globalPos();
	if (!_picker.isHidden()) {
		if (_picker.rect().contains(_picker.mapFromGlobal(_lastMousePos))) {
			return _picker.mouseMoveEvent(0);
		} else {
			_picker.clearSelection();
		}
	}
	updateSelected();
}

void EmojiPanInner::leaveEvent(QEvent *e) {
	clearSelection();
}

void EmojiPanInner::leaveToChildEvent(QEvent *e) {
	clearSelection();
}

void EmojiPanInner::enterFromChildEvent(QEvent *e) {
	_lastMousePos = QCursor::pos();
	updateSelected();
}

void EmojiPanInner::clearSelection(bool fast) {
	_lastMousePos = mapToGlobal(QPoint(-10, -10));
	if (fast) {
		for (Animations::const_iterator i = _animations.cbegin(); i != _animations.cend(); ++i) {
			int index = qAbs(i.key()) - 1, tab = (index / MatrixRowShift), sel = index % MatrixRowShift;
			_hovers[tab][sel] = 0;
		}
		_animations.clear();
		if (_selected >= 0) {
			int index = qAbs(_selected), tab = (index / MatrixRowShift), sel = index % MatrixRowShift;
			_hovers[tab][sel] = 0;
		}
		if (_pressedSel >= 0) {
			int index = qAbs(_pressedSel), tab = (index / MatrixRowShift), sel = index % MatrixRowShift;
			_hovers[tab][sel] = 0;
		}
		_selected = _pressedSel = -1;
		_a_selected.stop();
	} else {
		updateSelected();
	}
}

DBIEmojiTab EmojiPanInner::currentTab(int yOffset) const {
	int y, ytill = 0;
	for (int c = 0; c < emojiTabCount; ++c) {
		int cnt = _counts[c];
		y = ytill;
		ytill = y + st::emojiPanHeader + ((cnt / EmojiPanPerRow) + ((cnt % EmojiPanPerRow) ? 1 : 0)) * st::emojiPanSize.height();
		if (yOffset < ytill) {
			return emojiTabAtIndex(c);
		}
	}
	return emojiTabAtIndex(emojiTabCount - 1);
}

void EmojiPanInner::hideFinish() {
	if (!_picker.isHidden()) {
		_picker.hideStart(true);
		_pickerSel = -1;
		clearSelection(true);
	}
}

void EmojiPanInner::refreshRecent() {
	clearSelection(true);
	_counts[0] = emojiPackCount(dbietRecent);
	if (_hovers[0].size() != _counts[0]) _hovers[0] = QVector<float64>(_counts[0], 0);
	_emojis[0] = emojiPack(dbietRecent);
	int32 h = countHeight();
	if (h != height()) {
		resize(width(), h);
		emit needRefreshPanels();
	}
}

void EmojiPanInner::fillPanels(QVector<EmojiPanel*> &panels) {
	if (_picker.parentWidget() != parentWidget()) {
		_picker.setParent(parentWidget());
	}
	for (int32 i = 0; i < panels.size(); ++i) {
		panels.at(i)->hide();
		panels.at(i)->deleteLater();
	}
	panels.clear();

	int y = 0;
	panels.reserve(emojiTabCount);
	for (int c = 0; c < emojiTabCount; ++c) {
		panels.push_back(new EmojiPanel(parentWidget(), lang(LangKey(lng_emoji_category0 + c)), NoneStickerSetId, true, y));
		connect(panels.back(), SIGNAL(mousePressed()), this, SLOT(checkPickerHide()));
		int cnt = _counts[c], rows = (cnt / EmojiPanPerRow) + ((cnt % EmojiPanPerRow) ? 1 : 0);
		panels.back()->show();
		y += st::emojiPanHeader + rows * st::emojiPanSize.height();
	}
	_picker.raise();
}

void EmojiPanInner::refreshPanels(QVector<EmojiPanel*> &panels) {
	if (panels.size() != emojiTabCount) return fillPanels(panels);

	int32 y = 0;
	for (int c = 0; c < emojiTabCount; ++c) {
		panels.at(c)->setWantedY(y);
		int cnt = _counts[c], rows = (cnt / EmojiPanPerRow) + ((cnt % EmojiPanPerRow) ? 1 : 0);
		y += st::emojiPanHeader + rows * st::emojiPanSize.height();
	}
}

void EmojiPanInner::updateSelected() {
	if (_pressedSel >= 0 || _pickerSel >= 0) return;

	int32 selIndex = -1;
	QPoint p(mapFromGlobal(_lastMousePos));
	int y, ytill = 0, sx = (rtl() ? width() - p.x() : p.x()) - st::emojiPanPadding;
	for (int c = 0; c < emojiTabCount; ++c) {
		int cnt = _counts[c];
		y = ytill;
		ytill = y + st::emojiPanHeader + ((cnt / EmojiPanPerRow) + ((cnt % EmojiPanPerRow) ? 1 : 0)) * st::emojiPanSize.height();
		if (p.y() >= y && p.y() < ytill) {
			y += st::emojiPanHeader;
			if (p.y() >= y && sx >= 0 && sx < EmojiPanPerRow * st::emojiPanSize.width()) {
				selIndex = qFloor((p.y() - y) / st::emojiPanSize.height()) * EmojiPanPerRow + qFloor(sx / st::emojiPanSize.width());
				if (selIndex >= _emojis[c].size()) {
					selIndex = -1;
				} else {
					selIndex += c * MatrixRowShift;
				}
			}
			break;
		}
	}

	bool startanim = false;
	int oldSel = _selected, newSel = selIndex;
	
	if (newSel != oldSel) {
		if (oldSel >= 0) {
			_animations.remove(oldSel + 1);
			if (_animations.find(-oldSel - 1) == _animations.end()) {
				if (_animations.isEmpty()) startanim = true;
				_animations.insert(-oldSel - 1, getms());
			}
		}
		if (newSel >= 0) {
			_animations.remove(-newSel - 1);
			if (_animations.find(newSel + 1) == _animations.end()) {
				if (_animations.isEmpty()) startanim = true;
				_animations.insert(newSel + 1, getms());
			}
		}
		setCursor((newSel >= 0) ? style::cur_pointer : style::cur_default);
		if (newSel >= 0 && !_picker.isHidden()) {
			if (newSel != _pickerSel) {
				_picker.hideStart();
			} else {
				_picker.showStart();
			}
		}
	}

	_selected = selIndex;
	if (startanim && !_a_selected.animating()) _a_selected.start();
}

void EmojiPanInner::step_selected(uint64 ms, bool timer) {
	QRegion toUpdate;
	for (Animations::iterator i = _animations.begin(); i != _animations.end();) {
		int index = qAbs(i.key()) - 1, tab = (index / MatrixRowShift), sel = index % MatrixRowShift;
		float64 dt = float64(ms - i.value()) / st::emojiPanDuration;
		if (dt >= 1) {
			_hovers[tab][sel] = (i.key() > 0) ? 1 : 0;
			i = _animations.erase(i);
		} else {
			_hovers[tab][sel] = (i.key() > 0) ? dt : (1 - dt);
			++i;
		}
		toUpdate += emojiRect(tab, sel);
	}
	if (timer) rtlupdate(toUpdate.boundingRect());
	if (_animations.isEmpty()) _a_selected.stop();
}

void EmojiPanInner::showEmojiPack(DBIEmojiTab packIndex) {
	clearSelection(true);

	refreshRecent();

	int32 y = 0;
	for (int c = 0; c < emojiTabCount; ++c) {
		if (emojiTabAtIndex(c) == packIndex) break;
		int rows = (_counts[c] / EmojiPanPerRow) + ((_counts[c] % EmojiPanPerRow) ? 1 : 0);
		y += st::emojiPanHeader + rows * st::emojiPanSize.height();
	}

	emit scrollToY(y);

	_lastMousePos = QCursor::pos();

	update();
}

StickerPanInner::StickerPanInner() : TWidget()
, _a_selected(animation(this, &StickerPanInner::step_selected))
, _top(0)
<<<<<<< HEAD
, _showingSavedGifs(cShowingSavedGifs())
, _showingContextItems(_showingSavedGifs)
=======
, _showingGifs(cShowingSavedGifs())
, _lastScrolled(0)
>>>>>>> 24c3ede8
, _selected(-1)
, _pressedSel(-1)
, _settings(this, lang(lng_stickers_you_have))
, _previewShown(false) {
	setMaxHeight(st::emojiPanMaxHeight);

	setMouseTracking(true);
	setFocusPolicy(Qt::NoFocus);
	setAttribute(Qt::WA_OpaquePaintEvent);

	connect(App::wnd(), SIGNAL(imageLoaded()), this, SLOT(update()));
	connect(&_settings, SIGNAL(clicked()), this, SLOT(onSettings()));
	
	_previewTimer.setSingleShot(true);
	connect(&_previewTimer, SIGNAL(timeout()), this, SLOT(onPreview()));

	_updateGifs.setSingleShot(true);
	connect(&_updateGifs, SIGNAL(timeout()), this, SLOT(onUpdateGifs()));
}

void StickerPanInner::setMaxHeight(int32 h) {
	_maxHeight = h;
	resize(st::emojiPanWidth - st::emojiScroll.width, countHeight());
	_settings.moveToLeft((st::emojiPanWidth - _settings.width()) / 2, height() / 3);
}

void StickerPanInner::setScrollTop(int top) {
	if (top == _top) return;

	_lastScrolled = getms();
	_top = top;
	updateSelected();
}

int StickerPanInner::countHeight() {
	int result = 0, minLastH = _maxHeight - st::rbEmoji.height - st::stickerPanPadding;
	if (_showingContextItems) {
		result = st::emojiPanHeader;
		for (int i = 0, l = _contextRows.count(); i < l; ++i) {
			result += _contextRows.at(i).height;
		}
	} else {
		for (int i = 0; i < _sets.size(); ++i) {
			int cnt = _sets.at(i).pack.size(), rows = (cnt / StickerPanPerRow) + ((cnt % StickerPanPerRow) ? 1 : 0);
			int h = st::emojiPanHeader + rows * st::stickerPanSize.height();
			if (i == _sets.size() - 1 && h < minLastH) h = minLastH;
			result += h;
		}
	}
	return qMax(minLastH, result) + st::stickerPanPadding;
}

QRect StickerPanInner::stickerRect(int tab, int sel) {
	int x = 0, y = 0;
	for (int i = 0; i < _sets.size(); ++i) {
		if (i == tab) {
			int rows = (((sel >= _sets.at(i).pack.size()) ? (sel - _sets.at(i).pack.size()) : sel) / StickerPanPerRow);
			y += st::emojiPanHeader + rows * st::stickerPanSize.height();
			x = st::stickerPanPadding + ((sel % StickerPanPerRow) * st::stickerPanSize.width());
			break;
		} else {
			int cnt = _sets.at(i).pack.size();
			int rows = (cnt / StickerPanPerRow) + ((cnt % StickerPanPerRow) ? 1 : 0);
			y += st::emojiPanHeader + rows * st::stickerPanSize.height();
		}
	}
	return QRect(x, y, st::stickerPanSize.width(), st::stickerPanSize.height());
}

void StickerPanInner::paintEvent(QPaintEvent *e) {
	Painter p(this);
	QRect r = e ? e->rect() : rect();
	if (r != rect()) {
		p.setClipRect(r);
	}
	p.fillRect(r, st::white);

	if (_showingContextItems) {
		paintContextItems(p, r);
	} else {
		paintStickers(p, r);
	}
}

void StickerPanInner::paintContextItems(Painter &p, const QRect &r) {
	ContextPaintContext context(getms(), false, _previewShown);

	int32 top = st::emojiPanHeader;
	int32 fromx = rtl() ? (width() - r.x() - r.width()) : r.x(), tox = rtl() ? (width() - r.x()) : (r.x() + r.width());
	for (int32 row = 0, rows = _contextRows.size(); row < rows; ++row) {
		const ContextRow &contextRow(_contextRows.at(row));
		if (top >= r.top() + r.height()) break;
		if (top + contextRow.height > r.top()) {
			int32 left = st::savedGifsLeft;
			for (int32 col = 0, cols = contextRow.items.size(); col < cols; ++col) {
				if (left >= tox) break;

				int32 w = contextRow.items.at(col)->width();
				if (left + w > fromx) {
					p.translate(left, top);
					contextRow.items.at(col)->paint(p, r.translated(-left, -top), 0, &context);
					p.translate(-left, -top);
				}
				left += w + st::savedGifsSkip;
			}
		}
		top += contextRow.height;
	}
}

void StickerPanInner::paintStickers(Painter &p, const QRect &r) {
	int32 fromcol = floorclamp(r.x() - st::stickerPanPadding, st::stickerPanSize.width(), 0, StickerPanPerRow);
	int32 tocol = ceilclamp(r.x() + r.width() - st::stickerPanPadding, st::stickerPanSize.width(), 0, StickerPanPerRow);
	if (rtl()) {
		qSwap(fromcol, tocol);
		fromcol = StickerPanPerRow - fromcol;
		tocol = StickerPanPerRow - tocol;
	}

	int32 y, tilly = 0;
	for (int c = 0, l = _sets.size(); c < l; ++c) {
		y = tilly;
		int32 size = _sets.at(c).pack.size();
		int32 rows = (size / StickerPanPerRow) + ((size % StickerPanPerRow) ? 1 : 0);
		tilly = y + st::emojiPanHeader + (rows * st::stickerPanSize.height());
		if (r.top() >= tilly) continue;

		bool special = (_sets[c].flags & MTPDstickerSet::flag_official);
		y += st::emojiPanHeader;

		int32 fromrow = floorclamp(r.y() - y, st::stickerPanSize.height(), 0, rows);
		int32 torow = ceilclamp(r.y() + r.height() - y, st::stickerPanSize.height(), 0, rows);
		for (int32 i = fromrow; i < torow; ++i) {
			for (int32 j = fromcol; j < tocol; ++j) {
				int32 index = i * StickerPanPerRow + j;
				if (index >= size) break;

				float64 hover = _sets[c].hovers[index];

				DocumentData *sticker = _sets[c].pack[index];
				if (!sticker->sticker()) continue;

				QPoint pos(st::stickerPanPadding + j * st::stickerPanSize.width(), y + i * st::stickerPanSize.height());
				if (hover > 0) {
					p.setOpacity(hover);
					QPoint tl(pos);
					if (rtl()) tl.setX(width() - tl.x() - st::stickerPanSize.width());
					App::roundRect(p, QRect(tl, st::stickerPanSize), st::emojiPanHover, StickerHoverCorners);
					p.setOpacity(1);
				}

				bool goodThumb = !sticker->thumb->isNull() && ((sticker->thumb->width() >= 128) || (sticker->thumb->height() >= 128));
				if (goodThumb) {
					sticker->thumb->load();
				} else {
					sticker->checkSticker();
				}

				float64 coef = qMin((st::stickerPanSize.width() - st::msgRadius * 2) / float64(sticker->dimensions.width()), (st::stickerPanSize.height() - st::msgRadius * 2) / float64(sticker->dimensions.height()));
				if (coef > 1) coef = 1;
				int32 w = qRound(coef * sticker->dimensions.width()), h = qRound(coef * sticker->dimensions.height());
				if (w < 1) w = 1;
				if (h < 1) h = 1;
				QPoint ppos = pos + QPoint((st::stickerPanSize.width() - w) / 2, (st::stickerPanSize.height() - h) / 2);
				if (goodThumb) {
					p.drawPixmapLeft(ppos, width(), sticker->thumb->pix(w, h));
				} else if (!sticker->sticker()->img->isNull()) {
					p.drawPixmapLeft(ppos, width(), sticker->sticker()->img->pix(w, h));
				}

				if (hover > 0 && _sets[c].id == RecentStickerSetId && _custom.at(index)) {
					float64 xHover = _sets[c].hovers[_sets[c].pack.size() + index];

					QPoint xPos = pos + QPoint(st::stickerPanSize.width() - st::stickerPanDelete.pxWidth(), 0);
					p.setOpacity(hover * (xHover + (1 - xHover) * st::stickerPanDeleteOpacity));
					p.drawPixmapLeft(xPos, width(), App::sprite(), st::stickerPanDelete);
					p.setOpacity(1);
				}
			}
		}
	}
}

void StickerPanInner::mousePressEvent(QMouseEvent *e) {
	_lastMousePos = e->globalPos();
	updateSelected();

	_pressedSel = _selected;
	textlnkDown(textlnkOver());
	_linkDown = _linkOver;
	_previewTimer.start(QApplication::startDragTime());
}

void StickerPanInner::mouseReleaseEvent(QMouseEvent *e) {
	_previewTimer.stop();

	int32 pressed = _pressedSel;
	TextLinkPtr down(_linkDown);
	_pressedSel = -1;
	_linkDown.reset();
	textlnkDown(TextLinkPtr());

	_lastMousePos = e->globalPos();
	updateSelected();

	if (_previewShown) {
		_previewShown = false;
		return;
	}

	if (_selected < 0 || _selected != pressed || _linkOver != down) return;
	if (_showingContextItems) {
		int32 row = _selected / MatrixRowShift, col = _selected % MatrixRowShift;
		if (row < _contextRows.size() && col < _contextRows.at(row).items.size()) {
			if (down) {
				if (down->type() == qstr("SendContextItemLink") && e->button() == Qt::LeftButton) {
					DocumentData *doc = _contextRows.at(row).items.at(col)->document();
					if (!doc) return;

					if (doc->loaded()) {
						emit selected(doc);
					} else if (doc->loading()) {
						doc->cancel();
					} else {
						DocumentOpenLink::doOpen(doc, ActionOnLoadNone);
					}
				} else {
					down->onClick(e->button());
				}
			}
		}
		return;
	}
	if (_selected >= MatrixRowShift * _sets.size()) {
		return;
	}

	int tab = (_selected / MatrixRowShift), sel = _selected % MatrixRowShift;
	if (_sets[tab].id == RecentStickerSetId && sel >= _sets[tab].pack.size() && sel < _sets[tab].pack.size() * 2 && _custom.at(sel - _sets[tab].pack.size())) {
		clearSelection(true);
		bool refresh = false;
		DocumentData *sticker = _sets[tab].pack.at(sel - _sets[tab].pack.size());
		RecentStickerPack &recent(cGetRecentStickers());
		for (int32 i = 0, l = recent.size(); i < l; ++i) {
			if (recent.at(i).first == sticker) {
				recent.removeAt(i);
				Local::writeUserSettings();
				refresh = true;
				break;
			}
		}
		StickerSets &sets(cRefStickerSets());
		StickerSets::iterator it = sets.find(CustomStickerSetId);
		if (it != sets.cend()) {
			for (int32 i = 0, l = it->stickers.size(); i < l; ++i) {
				if (it->stickers.at(i) == sticker) {
					it->stickers.removeAt(i);
					if (it->stickers.isEmpty()) {
						sets.erase(it);
					}
					Local::writeStickers();
					refresh = true;
					break;
				}
			}
		}
		if (refresh) {
			refreshRecentStickers();
			updateSelected();
			update();
		}
		return;
	}
	if (sel < _sets[tab].pack.size()) {
		emit selected(_sets[tab].pack[sel]);
	}
}

void StickerPanInner::mouseMoveEvent(QMouseEvent *e) {
	_lastMousePos = e->globalPos();
	updateSelected();
}

void StickerPanInner::leaveEvent(QEvent *e) {
	clearSelection();
}

void StickerPanInner::leaveToChildEvent(QEvent *e) {
	clearSelection();
}

void StickerPanInner::enterFromChildEvent(QEvent *e) {
	_lastMousePos = QCursor::pos();
	updateSelected();
}

void StickerPanInner::clearSelection(bool fast) {
	_lastMousePos = mapToGlobal(QPoint(-10, -10));
	if (fast) {
		if (_showingContextItems) {
			if (_selected >= 0) {
				int32 srow = _selected / MatrixRowShift, scol = _selected % MatrixRowShift;
				t_assert(srow >= 0 && srow < _contextRows.size() && scol >= 0 && scol < _contextRows.at(srow).items.size());
				if (_linkOver) {
					_contextRows.at(srow).items.at(scol)->linkOut(_linkOver);
					_linkOver = TextLinkPtr();
					textlnkOver(_linkOver);
				}
				setCursor(style::cur_default);
			}
			_selected = _pressedSel = -1;
			return;
		}
		for (Animations::const_iterator i = _animations.cbegin(); i != _animations.cend(); ++i) {
			int index = qAbs(i.key()) - 1, tab = (index / MatrixRowShift), sel = index % MatrixRowShift;
			_sets[tab].hovers[sel] = 0;
		}
		_animations.clear();
		if (_selected >= 0) {
			int index = qAbs(_selected), tab = (index / MatrixRowShift), sel = index % MatrixRowShift;
			if (index >= 0 && tab < _sets.size() && _sets[tab].id == RecentStickerSetId && sel >= tab * MatrixRowShift + _sets[tab].pack.size()) {
				_sets[tab].hovers[sel] = 0;
				sel -= _sets[tab].pack.size();
			}
			_sets[tab].hovers[sel] = 0;
		}
		if (_pressedSel >= 0) {
			int index = qAbs(_pressedSel), tab = (index / MatrixRowShift), sel = index % MatrixRowShift;
			if (index >= 0 && tab < _sets.size() && _sets[tab].id == RecentStickerSetId && sel >= tab * MatrixRowShift + _sets[tab].pack.size()) {
				_sets[tab].hovers[sel] = 0;
				sel -= _sets[tab].pack.size();
			}
			_sets[tab].hovers[sel] = 0;
		}
		_selected = _pressedSel = -1;
		_a_selected.stop();
	} else {
		updateSelected();
	}
}

void StickerPanInner::hideFinish() {
	clearContextRows();
	for (GifLayouts::const_iterator i = _gifLayouts.cbegin(), e = _gifLayouts.cend(); i != e; ++i) {
		i.value()->document()->forget();
	}
	for (ContextLayouts::const_iterator i = _contextLayouts.cbegin(), e = _contextLayouts.cend(); i != e; ++i) {
		if (i.value()->result()->doc) {
			i.value()->result()->doc->forget();
		}
		if (i.value()->result()->photo) {
			i.value()->result()->photo->forget();
		}
	}
}

void StickerPanInner::refreshStickers() {
	clearSelection(true);

	const StickerSets &sets(cStickerSets());
	_sets.clear(); _sets.reserve(sets.size() + 1);

	refreshRecentStickers(false);
	for (StickerSetsOrder::const_iterator i = cStickerSetsOrder().cbegin(), e = cStickerSetsOrder().cend(); i != e; ++i) {
		appendSet(*i);
	}

	if (_showingContextItems) {
		_settings.hide();
	} else {
		int32 h = countHeight();
		if (h != height()) resize(width(), h);

		_settings.setVisible(_sets.isEmpty());
	}


	emit refreshIcons();

	updateSelected();
}

void StickerPanInner::refreshSavedGifs() {
	if (_showingSavedGifs) {
		clearContextRows();
		if (_showingContextItems) {
			const SavedGifs &saved(cSavedGifs());
			if (saved.isEmpty()) {
				showStickerSet(RecentStickerSetId);
				return;
			} else {
				_contextRows.reserve(saved.size());
				ContextRow row;
				row.items.reserve(SavedGifsMaxPerRow);
				int32 maxWidth = width() - st::savedGifsLeft, sumWidth = 0, widths[SavedGifsMaxPerRow] = { 0 };
				for (SavedGifs::const_iterator i = saved.cbegin(), e = saved.cend(); i != e; ++i) {
					DocumentData *doc = *i;
					int32 w = doc->dimensions.width(), h = doc->dimensions.height();
					if ((w <= 0 || h <= 0) && !doc->thumb->isNull()) {
						w = doc->thumb->width();
						h = doc->thumb->height();
					}
					if (w <= 0 || h <= 0) continue;

					w = w * st::savedGifHeight / h;
					widths[row.items.size()] = w;

					w = qMax(w, int32(st::savedGifMinWidth));
					sumWidth += w;
					row.items.push_back(layoutPrepare(doc, (_contextRows.size() * MatrixRowShift) + row.items.size(), w));

					if (row.items.size() >= SavedGifsMaxPerRow || sumWidth >= maxWidth - (row.items.size() - 1) * st::savedGifsSkip) {
						_contextRows.push_back(layoutContextRow(row, widths, sumWidth));
						row = ContextRow();
						sumWidth = 0;
						memset(widths, 0, sizeof(widths));
					}
				}
				if (!row.items.isEmpty()) {
					_contextRows.push_back(layoutContextRow(row, 0, 0));
				}
			}
			deleteUnusedGifLayouts();

			int32 h = countHeight();
			if (h != height()) resize(width(), h);

			update();
		}
	}
	emit refreshIcons();

	updateSelected();
}

void StickerPanInner::refreshContextResults(const ContextResults &results) {

}

void StickerPanInner::contextBotChanged() {
	refreshContextResults(ContextResults());
	deleteUnusedContextLayouts();
}

void StickerPanInner::clearContextRows() {
	clearSelection(true);
	for (ContextRows::const_iterator i = _contextRows.cbegin(), e = _contextRows.cend(); i != e; ++i) {
		for (ContextItems::const_iterator j = i->items.cbegin(), end = i->items.cend(); j != end; ++j) {
			(*j)->setPosition(-1, 0);
		}
	}
	_contextRows.clear();
}

LayoutContextGif *StickerPanInner::layoutPrepare(DocumentData *doc, int32 position, int32 width) {
	GifLayouts::const_iterator i = _gifLayouts.constFind(doc);
	if (i == _gifLayouts.cend()) {
		i = _gifLayouts.insert(doc, new LayoutContextGif(doc, true));
		i.value()->initDimensions();
	}
	i.value()->setPosition(position, width);
	return i.value();
}

void StickerPanInner::deleteUnusedGifLayouts() {
	if (_contextRows.isEmpty()) { // delete all
		for (GifLayouts::const_iterator i = _gifLayouts.cbegin(), e = _gifLayouts.cend(); i != e; ++i) {
			delete i.value();
		}
		_gifLayouts.clear();
	} else {
		for (GifLayouts::iterator i = _gifLayouts.begin(); i != _gifLayouts.cend();) {
			if (i.value()->position() < 0) {
				delete i.value();
				i = _gifLayouts.erase(i);
			} else {
				++i;
			}
		}
	}
}

void StickerPanInner::deleteUnusedContextLayouts() {
	if (_contextRows.isEmpty()) { // delete all
		for (ContextLayouts::const_iterator i = _contextLayouts.cbegin(), e = _contextLayouts.cend(); i != e; ++i) {
			delete i.value();
		}
		_contextLayouts.clear();
	} else {
		for (ContextLayouts::iterator i = _contextLayouts.begin(); i != _contextLayouts.cend();) {
			if (i.value()->position() < 0) {
				delete i.value();
				i = _contextLayouts.erase(i);
			} else {
				++i;
			}
		}
	}
}

StickerPanInner::ContextRow &StickerPanInner::layoutContextRow(ContextRow &row, int32 *widths, int32 sumWidth) {
	int32 count = row.items.size();
	t_assert(count <= SavedGifsMaxPerRow);

	row.height = 0;
	int32 availw = width() - st::savedGifsLeft - st::savedGifsSkip * (count - 1);
	for (int32 i = 0; i < count; ++i) {
		int32 w = widths ? (widths[i] * availw / sumWidth) : row.items.at(i)->width();
		int32 actualw = qMax(w, int32(st::savedGifMinWidth));
		row.height = qMax(row.height, row.items.at(i)->resizeGetHeight(actualw));

		if (widths) {
			availw -= actualw;
			sumWidth -= qMax(widths[i], int32(st::savedGifMinWidth));
		}
	}
	return row;
}

void StickerPanInner::preloadImages() {
	if (_showingContextItems) {
		for (int32 row = 0, rows = _contextRows.size(); row < rows; ++row) {
			for (int32 col = 0, cols = _contextRows.at(row).items.size(); col < cols; ++col) {
				_contextRows.at(row).items.at(col)->preload();
			}
		}
		return;
	}

	for (int32 i = 0, l = _sets.size(), k = 0; i < l; ++i) {
		for (int32 j = 0, n = _sets.at(i).pack.size(); j < n; ++j) {
			if (++k > StickerPanPerRow * (StickerPanPerRow + 1)) break;

			DocumentData *sticker = _sets.at(i).pack.at(j);
			if (!sticker || !sticker->sticker()) continue;

			bool goodThumb = !sticker->thumb->isNull() && ((sticker->thumb->width() >= 128) || (sticker->thumb->height() >= 128));
			if (goodThumb) {
				sticker->thumb->load();
			} else {
				sticker->automaticLoad(0);
			}
		}
		if (k > StickerPanPerRow * (StickerPanPerRow + 1)) break;
	}
}

uint64 StickerPanInner::currentSet(int yOffset) const {
	if (_showingContextItems) return NoneStickerSetId;

	int y, ytill = 0;
	for (int i = 0, l = _sets.size(); i < l; ++i) {
		int cnt = _sets.at(i).pack.size();
		y = ytill;
		ytill = y + st::emojiPanHeader + ((cnt / StickerPanPerRow) + ((cnt % StickerPanPerRow) ? 1 : 0)) * st::stickerPanSize.height();
		if (yOffset < ytill) {
			return _sets.at(i).id;
		}
	}
	return _sets.isEmpty() ? RecentStickerSetId : _sets.back().id;
}

void StickerPanInner::refreshContextRows(const ContextResults &results) {

}

<<<<<<< HEAD
void StickerPanInner::ui_repaintContextItem(const LayoutContextItem *layout) {
	int32 position = layout->position();
	if (!_showingContextItems || position < 0) return;

	int32 row = position / MatrixRowShift, col = position % MatrixRowShift;
	t_assert((row < _contextRows.size()) && (col < _contextRows.at(row).items.size()));
	
	const ContextItems &contextItems(_contextRows.at(row).items);
	int32 left = st::savedGifsLeft, top = st::emojiPanHeader;
	for (int32 i = 0; i < row; ++i) {
		top += _contextRows.at(i).height;
	}
	for (int32 i = 0; i < col; ++i) left += contextItems.at(i)->width() + st::savedGifsSkip;

	rtlupdate(left, top, contextItems.at(col)->width(), contextItems.at(col)->height());
=======
	uint64 ms = getms();
	if (_lastScrolled + 100 <= ms) {
		update();
	} else {
		_updateGifs.start(_lastScrolled + 100 - ms);
	}
>>>>>>> 24c3ede8
}

bool StickerPanInner::ui_isContextItemVisible(const LayoutContextItem *layout) {
	int32 position = layout->position();
	if (!_showingContextItems || position < 0) return false;

	int32 row = position / MatrixRowShift, col = position % MatrixRowShift;
	t_assert((row < _contextRows.size()) && (col < _contextRows.at(row).items.size()));

	const ContextItems &contextItems(_contextRows.at(row).items);
	int32 top = st::emojiPanHeader;
	for (int32 i = 0; i < row; ++i) {
		top += _contextRows.at(i).height;
	}

	return (top < _top + _maxHeight) && (top + _contextRows.at(row).items.at(col)->height() > _top);
}

bool StickerPanInner::ui_isContextItemBeingChosen() {
	return _showingContextItems;
}

void StickerPanInner::appendSet(uint64 setId) {
	const StickerSets &sets(cStickerSets());
	StickerSets::const_iterator it = sets.constFind(setId);
	if (it == sets.cend() || (it->flags & MTPDstickerSet::flag_disabled) || it->stickers.isEmpty()) return;

	StickerPack pack;
	pack.reserve(it->stickers.size());
	for (int32 i = 0, l = it->stickers.size(); i < l; ++i) {
		pack.push_back(it->stickers.at(i));
	}
	_sets.push_back(DisplayedSet(it->id, it->flags, it->title, pack.size() + 1, pack));
}

void StickerPanInner::refreshRecent() {
	if (_showingContextItems) {
		if (_showingSavedGifs) {
			refreshSavedGifs();
		}
	} else {
		refreshRecentStickers();
	}
}

void StickerPanInner::refreshRecentStickers(bool performResize) {
	_custom.clear();
	clearSelection(true);
	StickerSets::const_iterator customIt = cStickerSets().constFind(CustomStickerSetId);
	if (cGetRecentStickers().isEmpty() && (customIt == cStickerSets().cend() || customIt->stickers.isEmpty())) {
		if (!_sets.isEmpty() && _sets.at(0).id == RecentStickerSetId) {
			_sets.pop_front();
		}
	} else {
		StickerPack recent;
		int32 customCnt = (customIt == cStickerSets().cend() ? 0 : customIt->stickers.size());
		QMap<DocumentData*, bool> recentOnly;
		recent.reserve(cGetRecentStickers().size() + customCnt);
		_custom.reserve(cGetRecentStickers().size() + customCnt);
		for (int32 i = 0, l = cGetRecentStickers().size(); i < l; ++i) {
			DocumentData *s = cGetRecentStickers().at(i).first;
			recent.push_back(s);
			recentOnly.insert(s, true);
			_custom.push_back(false);
		}
		for (int32 i = 0; i < customCnt; ++i) {
			DocumentData *s = customIt->stickers.at(i);
			if (recentOnly.contains(s)) {
				_custom[recent.indexOf(s)] = true;
			} else {
				recent.push_back(s);
				_custom.push_back(true);
			}
		}
		if (_sets.isEmpty() || _sets.at(0).id != RecentStickerSetId) {
			_sets.push_back(DisplayedSet(RecentStickerSetId, MTPDstickerSet::flag_official, lang(lng_emoji_category0), recent.size() * 2, recent));
		} else {
			_sets[0].pack = recent;
			_sets[0].hovers.resize(recent.size() * 2);
		}
	}

	if (performResize && !_showingContextItems) {
		int32 h = countHeight();
		if (h != height()) {
			resize(width(), h);
			emit needRefreshPanels();
		}

		updateSelected();
	}
}

void StickerPanInner::fillIcons(QList<StickerIcon> &icons) {
	icons.clear();
	icons.reserve(_sets.size() + 1);
	if (!cSavedGifs().isEmpty()) icons.push_back(StickerIcon(NoneStickerSetId));

	if (_sets.isEmpty()) return;
	int32 i = 0;
	if (_sets.at(0).id == RecentStickerSetId) ++i;
	if (i > 0) icons.push_back(StickerIcon(RecentStickerSetId));
	for (int32 l = _sets.size(); i < l; ++i) {
		DocumentData *s = _sets.at(i).pack.at(0);
		int32 availw = st::rbEmoji.width - 2 * st::stickerIconPadding, availh = st::rbEmoji.height - 2 * st::stickerIconPadding;
		int32 thumbw = s->thumb->width(), thumbh = s->thumb->height(), pixw = 1, pixh = 1;
		if (availw * thumbh > availh * thumbw) {
			pixh = availh;
			pixw = (pixh * thumbw) / thumbh;
		} else {
			pixw = availw;
			pixh = thumbw ? ((pixw * thumbh) / thumbw) : 1;
		}
		if (pixw < 1) pixw = 1;
		if (pixh < 1) pixh = 1;
		icons.push_back(StickerIcon(_sets.at(i).id, s, pixw, pixh));
	}
}

void StickerPanInner::fillPanels(QVector<EmojiPanel*> &panels) {
	for (int32 i = 0; i < panels.size(); ++i) {
		panels.at(i)->hide();
		panels.at(i)->deleteLater();
	}
	panels.clear();

	if (_showingContextItems) {
		panels.push_back(new EmojiPanel(parentWidget(), lang(lng_saved_gifs), NoneStickerSetId, true, 0));
		panels.back()->show();
		return;
	}

	if (_sets.isEmpty()) return;

	int y = 0;
	panels.reserve(_sets.size());
	for (int32 i = 0, l = _sets.size(); i < l; ++i) {
		bool special = (_sets.at(i).flags & MTPDstickerSet::flag_official);
		panels.push_back(new EmojiPanel(parentWidget(), _sets.at(i).title, _sets.at(i).id, special, y));
		panels.back()->show();
		connect(panels.back(), SIGNAL(deleteClicked(quint64)), this, SIGNAL(removing(quint64)));
		int cnt = _sets.at(i).pack.size(), rows = (cnt / StickerPanPerRow) + ((cnt % StickerPanPerRow) ? 1 : 0);
		int h = st::emojiPanHeader + rows * st::stickerPanSize.height();
		y += h;
	}
}

void StickerPanInner::refreshPanels(QVector<EmojiPanel*> &panels) {
	if (_showingContextItems) return;

	if (panels.size() != _sets.size()) return fillPanels(panels);

	int32 y = 0;
	for (int32 i = 0, l = _sets.size(); i < l; ++i) {
		panels.at(i)->setWantedY(y);
		int cnt = _sets.at(i).pack.size(), rows = (cnt / StickerPanPerRow) + ((cnt % StickerPanPerRow) ? 1 : 0);
		int h = st::emojiPanHeader + rows * st::stickerPanSize.height();
		y += h;
	}
}

void StickerPanInner::updateSelected() {
	if (_pressedSel >= 0 && !_previewShown) return;

	int32 selIndex = -1;
	QPoint p(mapFromGlobal(_lastMousePos));

	if (_showingContextItems) {
		int sx = (rtl() ? width() - p.x() : p.x()) - st::savedGifsLeft, sy = p.y() - st::emojiPanHeader;
		int32 row = -1, col = -1, sel = -1;
		TextLinkPtr lnk;
		HistoryCursorState cursor = HistoryDefaultCursorState;
		if (sy >= 0) {
			row = 0;
			for (int32 rows = _contextRows.size(); row < rows; ++row) {
				if (sy < _contextRows.at(row).height) {
					break;
				}
				sy -= _contextRows.at(row).height;
			}
		}
		if (sx >= 0 && row >= 0 && row < _contextRows.size()) {
			const ContextItems &contextItems(_contextRows.at(row).items);
			col = 0;
			for (int32 cols = contextItems.size(); col < cols; ++col) {
				int32 width = contextItems.at(col)->width();
				if (sx < width) {
					break;
				}
				sx -= width + st::savedGifsSkip;
			}
			if (col < contextItems.size()) {
				sel = row * MatrixRowShift + col;
				contextItems.at(col)->getState(lnk, cursor, sx, sy);
			} else {
				row = col = -1;
			}
		} else {
			row = col = -1;
		}
		int32 srow = (_selected >= 0) ? (_selected / MatrixRowShift) : -1;
		int32 scol = (_selected >= 0) ? (_selected % MatrixRowShift) : -1;
		if (_selected != sel) {
			if (srow >= 0 && scol >= 0) {
				t_assert(srow >= 0 && srow < _contextRows.size() && scol >= 0 && scol < _contextRows.at(srow).items.size());
				Ui::repaintContextItem(_contextRows.at(srow).items.at(scol));
			}
			_selected = sel;
			if (row >= 0 && col >= 0) {
				t_assert(row >= 0 && row < _contextRows.size() && col >= 0 && col < _contextRows.at(row).items.size());
				Ui::repaintContextItem(_contextRows.at(row).items.at(col));
			}
			if (_pressedSel >= 0 && _selected >= 0 && _pressedSel != _selected) {
				_pressedSel = _selected;
				if (row >= 0 && col >= 0 && _contextRows.at(row).items.at(col)->document()) {
					Ui::showStickerPreview(_contextRows.at(row).items.at(col)->document());
				}
			}
		}
		if (_linkOver != lnk) {
			if (_linkOver && srow >= 0 && scol >= 0) {
				t_assert(srow >= 0 && srow < _contextRows.size() && scol >= 0 && scol < _contextRows.at(srow).items.size());
				_contextRows.at(srow).items.at(scol)->linkOut(_linkOver);
				Ui::repaintContextItem(_contextRows.at(srow).items.at(scol));
			}
			if ((_linkOver && !lnk) || (!_linkOver && lnk)) {
				setCursor(lnk ? style::cur_pointer : style::cur_default);
			}
			_linkOver = lnk;
			textlnkOver(lnk);
			if (_linkOver && row >= 0 && col >= 0) {
				t_assert(row >= 0 && row < _contextRows.size() && col >= 0 && col < _contextRows.at(row).items.size());
				_contextRows.at(row).items.at(col)->linkOver(_linkOver);
				Ui::repaintContextItem(_contextRows.at(row).items.at(col));
			}

		}
		return;
	}

	int y, ytill = 0, sx = (rtl() ? width() - p.x() : p.x()) - st::stickerPanPadding;
	for (int c = 0, l = _sets.size(); c < l; ++c) {
		const DisplayedSet &set(_sets.at(c));
		int cnt = set.pack.size();
		bool special = (set.flags & MTPDstickerSet::flag_official);

		y = ytill;
		ytill = y + st::emojiPanHeader + ((cnt / StickerPanPerRow) + ((cnt % StickerPanPerRow) ? 1 : 0)) * st::stickerPanSize.height();
		if (p.y() >= y && p.y() < ytill) {
			y += st::emojiPanHeader;
			if (p.y() >= y && sx >= 0 && sx < StickerPanPerRow * st::stickerPanSize.width()) {
				selIndex = qFloor((p.y() - y) / st::stickerPanSize.height()) * StickerPanPerRow + qFloor(sx / st::stickerPanSize.width());
				if (selIndex >= set.pack.size()) {
					selIndex = -1;
				} else {
					if (set.id == RecentStickerSetId && _custom[selIndex]) {
						int32 inx = sx - (selIndex % StickerPanPerRow) * st::stickerPanSize.width(), iny = p.y() - y - ((selIndex / StickerPanPerRow) * st::stickerPanSize.height());
						if (inx >= st::stickerPanSize.width() - st::stickerPanDelete.pxWidth() && iny < st::stickerPanDelete.pxHeight()) {
							selIndex += set.pack.size();
						}
					}
					selIndex += c * MatrixRowShift;
				}
			}
			break;
		}
	}

	bool startanim = false;
	int oldSel = _selected, oldSelTab = oldSel / MatrixRowShift, xOldSel = -1, newSel = selIndex, newSelTab = newSel / MatrixRowShift, xNewSel = -1;
	if (oldSel >= 0 && oldSelTab < _sets.size() && _sets[oldSelTab].id == RecentStickerSetId && oldSel >= oldSelTab * MatrixRowShift + _sets[oldSelTab].pack.size()) {
		xOldSel = oldSel;
		oldSel -= _sets[oldSelTab].pack.size();
	}
	if (newSel >= 0 && newSelTab < _sets.size() && _sets[newSelTab].id == RecentStickerSetId && newSel >= newSelTab * MatrixRowShift + _sets[newSelTab].pack.size()) {
		xNewSel = newSel;
		newSel -= _sets[newSelTab].pack.size();
	}
	if (newSel != oldSel) {
		if (oldSel >= 0) {
			_animations.remove(oldSel + 1);
			if (_animations.find(-oldSel - 1) == _animations.end()) {
				if (_animations.isEmpty()) startanim = true;
				_animations.insert(-oldSel - 1, getms());
			}
		}
		if (newSel >= 0) {
			_animations.remove(-newSel - 1);
			if (_animations.find(newSel + 1) == _animations.end()) {
				if (_animations.isEmpty()) startanim = true;
				_animations.insert(newSel + 1, getms());
			}
		}
		setCursor((newSel >= 0) ? style::cur_pointer : style::cur_default);
	}
	if (xNewSel != xOldSel) {
		if (xOldSel >= 0) {
			_animations.remove(xOldSel + 1);
			if (_animations.find(-xOldSel - 1) == _animations.end()) {
				if (_animations.isEmpty()) startanim = true;
				_animations.insert(-xOldSel - 1, getms());
			}
		}
		if (xNewSel >= 0) {
			_animations.remove(-xNewSel - 1);
			if (_animations.find(xNewSel + 1) == _animations.end()) {
				if (_animations.isEmpty()) startanim = true;
				_animations.insert(xNewSel + 1, getms());
			}
		}
	}
	_selected = selIndex;
	if (_pressedSel >= 0 && _selected >= 0 && _pressedSel != _selected) {
		_pressedSel = _selected;
		if (newSel >= 0 && xNewSel < 0) {
			Ui::showStickerPreview(_sets.at(newSelTab).pack.at(newSel % MatrixRowShift));
		}
	}
	if (startanim && !_a_selected.animating()) _a_selected.start();
}

void StickerPanInner::onSettings() {
	Ui::showLayer(new StickersBox());
}

void StickerPanInner::onPreview() {
	if (_pressedSel < 0) return;
	if (_showingContextItems) {
		int32 row = _pressedSel / MatrixRowShift, col = _pressedSel % MatrixRowShift;
		if (col >= SavedGifsMaxPerRow) col -= SavedGifsMaxPerRow;
		if (row < _contextRows.size() && col < _contextRows.at(row).items.size() && _contextRows.at(row).items.at(col)->document() && _contextRows.at(row).items.at(col)->document()->loaded()) {
			Ui::showStickerPreview(_contextRows.at(row).items.at(col)->document());
			_previewShown = true;
		}
	} else if (_pressedSel < MatrixRowShift * _sets.size()) {
		int tab = (_pressedSel / MatrixRowShift), sel = _pressedSel % MatrixRowShift;
		if (sel < _sets.at(tab).pack.size()) {
			Ui::showStickerPreview(_sets.at(tab).pack.at(sel));
			_previewShown = true;
		}
	}
}

void StickerPanInner::onUpdateGifs() {
	if (!_showingGifs) return;

	uint64 ms = getms();
	if (_lastScrolled + 100 <= ms) {
		update();
	} else {
		_updateGifs.start(_lastScrolled + 100 - ms);
	}
}

void StickerPanInner::step_selected(uint64 ms, bool timer) {
	QRegion toUpdate;
	for (Animations::iterator i = _animations.begin(); i != _animations.end();) {
		int index = qAbs(i.key()) - 1, tab = (index / MatrixRowShift), sel = index % MatrixRowShift;
		float64 dt = float64(ms - i.value()) / st::emojiPanDuration;
		if (dt >= 1) {
			_sets[tab].hovers[sel] = (i.key() > 0) ? 1 : 0;
			i = _animations.erase(i);
		} else {
			_sets[tab].hovers[sel] = (i.key() > 0) ? dt : (1 - dt);
			++i;
		}
		toUpdate += stickerRect(tab, sel);
	}
	if (timer) rtlupdate(toUpdate.boundingRect());
	if (_animations.isEmpty()) _a_selected.stop();
}

void StickerPanInner::showStickerSet(uint64 setId) {
	clearSelection(true);

	if (setId == NoneStickerSetId) {
		if (_contextRows.isEmpty() && !cSavedGifs().isEmpty()) {
			refreshSavedGifs();
		}
		bool wasNotShowingGifs = !_showingContextItems;
		if (wasNotShowingGifs) {
			_showingContextItems = true;
			cSetShowingSavedGifs(true);
			emit saveConfigDelayed(SaveRecentEmojisTimeout);
		}
		refreshSavedGifs();
		emit scrollToY(0);
		emit scrollUpdated();
		return;
	}

	if (_showingContextItems) {
		_showingContextItems = false;
		cSetShowingSavedGifs(false);
		emit saveConfigDelayed(SaveRecentEmojisTimeout);

		Notify::clipStopperHidden(ClipStopperSavedGifsPanel);

		refreshRecentStickers(true);
		emit refreshIcons();
	}

	int32 y = 0;
	for (int c = 0; c < _sets.size(); ++c) {
		if (_sets.at(c).id == setId) break;
		int rows = (_sets[c].pack.size() / StickerPanPerRow) + ((_sets[c].pack.size() % StickerPanPerRow) ? 1 : 0);
		y += st::emojiPanHeader + rows * st::stickerPanSize.height();
	}

	emit scrollToY(y);
	emit scrollUpdated();

	_lastMousePos = QCursor::pos();

	update();
}

EmojiPanel::EmojiPanel(QWidget *parent, const QString &text, uint64 setId, bool special, int32 wantedY) : TWidget(parent)
, _wantedY(wantedY)
, _setId(setId)
, _special(special)
, _deleteVisible(false)
, _delete(special ? 0 : new IconedButton(this, st::notifyClose)) { // NoneStickerSetId if in emoji
	resize(st::emojiPanWidth, st::emojiPanHeader);
	setMouseTracking(true);
	setFocusPolicy(Qt::NoFocus);
	setText(text);
	if (_delete) {
		_delete->hide();
		_delete->moveToRight(st::emojiPanHeaderLeft - ((_delete->width() - st::notifyClose.icon.pxWidth()) / 2), (st::emojiPanHeader - _delete->height()) / 2, width());
		connect(_delete, SIGNAL(clicked()), this, SLOT(onDelete()));
	}
}

void EmojiPanel::onDelete() {
	emit deleteClicked(_setId);
}

void EmojiPanel::setText(const QString &text) {
	_fullText = text;
	updateText();
}

void EmojiPanel::updateText() {
	int32 availw = st::emojiPanWidth - st::emojiPanHeaderLeft * 2;
	if (_deleteVisible) {
		if (!_special && _setId != NoneStickerSetId) {
			availw -= st::notifyClose.icon.pxWidth() + st::emojiPanHeaderLeft;
		}
	} else {
		QString switchText = lang((_setId != NoneStickerSetId) ? lng_switch_emoji : (cSavedGifs().isEmpty() ? lng_switch_stickers : lng_switch_stickers_gifs));
		availw -= st::emojiSwitchSkip + st::emojiPanHeaderFont->width(switchText);
	}
	_text = st::emojiPanHeaderFont->elided(_fullText, availw);
	update();
}

void EmojiPanel::setDeleteVisible(bool isVisible) {
	if (_deleteVisible != isVisible) {
		_deleteVisible = isVisible;
		updateText();
		if (_delete) {
			_delete->setVisible(_deleteVisible);
		}
	}
}

void EmojiPanel::mousePressEvent(QMouseEvent *e) {
	emit mousePressed();
}

void EmojiPanel::paintEvent(QPaintEvent *e) {
	Painter p(this);

	if (!_deleteVisible) {
		p.fillRect(0, 0, width(), st::emojiPanHeader, st::emojiPanHeaderBg->b);
	}
	p.setFont(st::emojiPanHeaderFont->f);
	p.setPen(st::emojiPanHeaderColor->p);
	p.drawTextLeft(st::emojiPanHeaderLeft, st::emojiPanHeaderTop, width(), _text);
}

EmojiSwitchButton::EmojiSwitchButton(QWidget *parent, bool toStickers) : Button(parent)
, _toStickers(toStickers) {
	setCursor(style::cur_pointer);
	updateText();
}

void EmojiSwitchButton::updateText() {
	_text = lang(_toStickers ? (cSavedGifs().isEmpty() ? lng_switch_stickers : lng_switch_stickers_gifs) : lng_switch_emoji);
	_textWidth = st::emojiPanHeaderFont->width(_text);

	int32 w = st::emojiSwitchSkip + _textWidth + (st::emojiSwitchSkip - st::emojiSwitchImgSkip);
	resize(w, st::emojiPanHeader);
}

void EmojiSwitchButton::paintEvent(QPaintEvent *e) {
	Painter p(this);

	p.setFont(st::emojiPanHeaderFont->f);
	p.setPen(st::emojiSwitchColor->p);
	if (_toStickers) {
		p.drawTextRight(st::emojiSwitchSkip, st::emojiPanHeaderTop, width(), _text, _textWidth);
		p.drawSpriteRight(QPoint(st::emojiSwitchImgSkip - st::emojiSwitchStickers.pxWidth(), (st::emojiPanHeader - st::emojiSwitchStickers.pxHeight()) / 2), width(), st::emojiSwitchStickers);
	} else {
		p.drawTextRight(st::emojiSwitchImgSkip - st::emojiSwitchEmoji.pxWidth(), st::emojiPanHeaderTop, width(), lang(lng_switch_emoji), _textWidth);
		p.drawSpriteRight(QPoint(st::emojiSwitchSkip + _textWidth - st::emojiSwitchEmoji.pxWidth(), (st::emojiPanHeader - st::emojiSwitchEmoji.pxHeight()) / 2), width(), st::emojiSwitchEmoji);
	}
}

EmojiPan::EmojiPan(QWidget *parent) : TWidget(parent)
, _maxHeight(st::emojiPanMaxHeight)
, _horizontal(false)
, _noTabUpdate(false)
, _hiding(false)
, a_opacity(0)
, _a_appearance(animation(this, &EmojiPan::step_appearance))
, _shadow(st::dropdownDef.shadow)
, _recent(this  , qsl("emoji_group"), dbietRecent  , QString(), true , st::rbEmojiRecent)
, _people(this  , qsl("emoji_group"), dbietPeople  , QString(), false, st::rbEmojiPeople)
, _nature(this  , qsl("emoji_group"), dbietNature  , QString(), false, st::rbEmojiNature)
, _food(this    , qsl("emoji_group"), dbietFood    , QString(), false, st::rbEmojiFood)
, _activity(this, qsl("emoji_group"), dbietActivity, QString(), false, st::rbEmojiActivity)
, _travel(this  , qsl("emoji_group"), dbietTravel  , QString(), false, st::rbEmojiTravel)
, _objects(this , qsl("emoji_group"), dbietObjects , QString(), false, st::rbEmojiObjects)
, _symbols(this , qsl("emoji_group"), dbietSymbols , QString(), false, st::rbEmojiSymbols)
, _iconOver(-1)
, _iconSel(0)
, _iconDown(-1)
, _iconsDragging(false)
, _a_icons(animation(this, &EmojiPan::step_icons))
, _iconsLeft(0)
, _iconsTop(0)
, _iconsStartX(0)
, _iconsMax(0)
, _iconsX(0, 0)
, _iconSelX(0, 0)
, _iconsStartAnim(0)
, _stickersShown(false)
, _a_slide(animation(this, &EmojiPan::step_slide))
, e_scroll(this, st::emojiScroll)
, e_inner()
, e_switch(&e_scroll, true)
, s_scroll(this, st::emojiScroll)
, s_inner()
, s_switch(&s_scroll, false)
, _removingSetId(0)
, _contextBot(0)
, _contextRequestId(0) {
	setFocusPolicy(Qt::NoFocus);
	e_scroll.setFocusPolicy(Qt::NoFocus);
	e_scroll.viewport()->setFocusPolicy(Qt::NoFocus);
	s_scroll.setFocusPolicy(Qt::NoFocus);
	s_scroll.viewport()->setFocusPolicy(Qt::NoFocus);

	_width = st::dropdownDef.padding.left() + st::emojiPanWidth + st::dropdownDef.padding.right();
	_height = st::dropdownDef.padding.top() + _maxHeight + st::dropdownDef.padding.bottom();
	resize(_width, _height);

	e_scroll.resize(st::emojiPanWidth, _maxHeight - st::rbEmoji.height);
	s_scroll.resize(st::emojiPanWidth, _maxHeight - st::rbEmoji.height);

	e_scroll.move(st::dropdownDef.padding.left(), st::dropdownDef.padding.top());
	e_scroll.setWidget(&e_inner);
	s_scroll.move(st::dropdownDef.padding.left(), st::dropdownDef.padding.top());
	s_scroll.setWidget(&s_inner);

	e_inner.moveToLeft(0, 0, e_scroll.width());
	s_inner.moveToLeft(0, 0, s_scroll.width());

	int32 left = _iconsLeft = st::dropdownDef.padding.left() + (st::emojiPanWidth - 8 * st::rbEmoji.width) / 2;
	int32 top = _iconsTop = st::dropdownDef.padding.top() + _maxHeight - st::rbEmoji.height;
	prepareTab(left, top, _width, _recent);
	prepareTab(left, top, _width, _people);
	prepareTab(left, top, _width, _nature);
	prepareTab(left, top, _width, _food);
	prepareTab(left, top, _width, _activity);
	prepareTab(left, top, _width, _travel);
	prepareTab(left, top, _width, _objects);
	prepareTab(left, top, _width, _symbols);
	e_inner.fillPanels(e_panels);
	updatePanelsPositions(e_panels, 0);

	_hideTimer.setSingleShot(true);
	connect(&_hideTimer, SIGNAL(timeout()), this, SLOT(hideStart()));

	connect(&e_inner, SIGNAL(scrollToY(int)), &e_scroll, SLOT(scrollToY(int)));
	connect(&e_inner, SIGNAL(disableScroll(bool)), &e_scroll, SLOT(disableScroll(bool)));

	connect(&s_inner, SIGNAL(scrollToY(int)), &s_scroll, SLOT(scrollToY(int)));
	connect(&s_inner, SIGNAL(scrollUpdated()), this, SLOT(onScroll()));

	connect(&e_scroll, SIGNAL(scrolled()), this, SLOT(onScroll()));
	connect(&s_scroll, SIGNAL(scrolled()), this, SLOT(onScroll()));

	connect(&e_inner, SIGNAL(selected(EmojiPtr)), this, SIGNAL(emojiSelected(EmojiPtr)));
	connect(&s_inner, SIGNAL(selected(DocumentData*)), this, SIGNAL(stickerSelected(DocumentData*)));

	connect(&s_switch, SIGNAL(clicked()), this, SLOT(onSwitch()));
	connect(&e_switch, SIGNAL(clicked()), this, SLOT(onSwitch()));
	s_switch.moveToRight(0, 0, st::emojiPanWidth);
	e_switch.moveToRight(0, 0, st::emojiPanWidth);

	connect(&s_inner, SIGNAL(removing(quint64)), this, SLOT(onRemoveSet(quint64)));
	connect(&s_inner, SIGNAL(refreshIcons()), this, SLOT(onRefreshIcons()));
	connect(&e_inner, SIGNAL(needRefreshPanels()), this, SLOT(onRefreshPanels()));
	connect(&s_inner, SIGNAL(needRefreshPanels()), this, SLOT(onRefreshPanels()));

	_saveConfigTimer.setSingleShot(true);
	connect(&_saveConfigTimer, SIGNAL(timeout()), this, SLOT(onSaveConfig()));
	connect(&e_inner, SIGNAL(saveConfigDelayed(int32)), this, SLOT(onSaveConfigDelayed(int32)));
	connect(&s_inner, SIGNAL(saveConfigDelayed(int32)), this, SLOT(onSaveConfigDelayed(int32)));

	// context bots
	_contextRequestTimer.setSingleShot(true);
	connect(&_contextRequestTimer, SIGNAL(timeout()), this, SLOT(onContextRequest()));

	if (cPlatform() == dbipMac || cPlatform() == dbipMacOld) {
		connect(App::wnd()->windowHandle(), SIGNAL(activeChanged()), this, SLOT(onWndActiveChanged()));
	}

	setMouseTracking(true);
//	setAttribute(Qt::WA_AcceptTouchEvents);
}

void EmojiPan::setMaxHeight(int32 h) {
	h = qMin(int(st::emojiPanMaxHeight), h);
	if (h == _maxHeight) return;

	int32 was = _maxHeight;
	_maxHeight = h;

	_height = st::dropdownDef.padding.top() + _maxHeight + st::dropdownDef.padding.bottom();
	resize(_width, _height);

	if (was > _maxHeight) {
		e_scroll.resize(st::emojiPanWidth, _maxHeight - st::rbEmoji.height);
		s_scroll.resize(st::emojiPanWidth, _maxHeight - st::rbEmoji.height);
		s_inner.setMaxHeight(_maxHeight);
		e_inner.setMaxHeight(_maxHeight);
	} else {
		s_inner.setMaxHeight(_maxHeight);
		e_inner.setMaxHeight(_maxHeight);
		e_scroll.resize(st::emojiPanWidth, _maxHeight - st::rbEmoji.height);
		s_scroll.resize(st::emojiPanWidth, _maxHeight - st::rbEmoji.height);
	}

	_iconsTop = st::dropdownDef.padding.top() + _maxHeight - st::rbEmoji.height;
	_recent.move(_recent.x(), _iconsTop);
	_people.move(_people.x(), _iconsTop);
	_nature.move(_nature.x(), _iconsTop);
	_food.move(_food.x(), _iconsTop);
	_activity.move(_activity.x(), _iconsTop);
	_travel.move(_travel.x(), _iconsTop);
	_objects.move(_objects.x(), _iconsTop);
	_symbols.move(_symbols.x(), _iconsTop);

	update();
}

void EmojiPan::prepareTab(int32 &left, int32 top, int32 _width, FlatRadiobutton &tab) {
	tab.moveToLeft(left, top, _width);
	left += tab.width();
	tab.setAttribute(Qt::WA_OpaquePaintEvent);
	connect(&tab, SIGNAL(changed()), this, SLOT(onTabChange()));
}

void EmojiPan::onWndActiveChanged() {
	if (!App::wnd()->windowHandle()->isActive() && !isHidden()) {
		leaveEvent(0);
	}
}

void EmojiPan::onSaveConfig() {
	Local::writeUserSettings();
}

void EmojiPan::onSaveConfigDelayed(int32 delay) {
	_saveConfigTimer.start(delay);
}

void EmojiPan::paintEvent(QPaintEvent *e) {
	Painter p(this);

	float64 o = 1;
	if (!_cache.isNull()) {
		p.setOpacity(o = a_opacity.current());
	}

	QRect r(st::dropdownDef.padding.left(), st::dropdownDef.padding.top(), _width - st::dropdownDef.padding.left() - st::dropdownDef.padding.right(), _height - st::dropdownDef.padding.top() - st::dropdownDef.padding.bottom());

	_shadow.paint(p, r, st::dropdownDef.shadowShift);

	if (_toCache.isNull()) {
		if (_cache.isNull()) {
			p.fillRect(myrtlrect(r.x() + r.width() - st::emojiScroll.width, r.y(), st::emojiScroll.width, e_scroll.height()), st::white->b);
			if (_stickersShown) {
				p.fillRect(r.left(), _iconsTop, r.width(), st::rbEmoji.height, st::emojiPanCategories->b);
				p.drawSpriteLeft(_iconsLeft + 7 * st::rbEmoji.width + st::rbEmojiRecent.imagePos.x(), _iconsTop + st::rbEmojiRecent.imagePos.y(), width(), st::stickersSettings);

				if (!_icons.isEmpty()) {
					int32 x = _iconsLeft, i = 0, selxrel = _iconsLeft + _iconSelX.current(), selx = selxrel - _iconsX.current();
					for (int32 l = _icons.size(); i < l && !_icons.at(i).sticker; ++i) {
						bool gifs = (_icons.at(i).setId == NoneStickerSetId);
						if (selxrel != x) {
							p.drawSpriteLeft(x + st::rbEmojiRecent.imagePos.x(), _iconsTop + st::rbEmojiRecent.imagePos.y(), width(), gifs ? st::savedGifsOver : st::rbEmojiRecent.imageRect);
						}
						if (selxrel < x + st::rbEmoji.width && selxrel > x - st::rbEmoji.width) {
							p.setOpacity(1 - (qAbs(selxrel - x) / st::rbEmoji.width));
							p.drawSpriteLeft(x + st::rbEmojiRecent.imagePos.x(), _iconsTop + st::rbEmojiRecent.imagePos.y(), width(), gifs ? st::savedGifsActive : st::rbEmojiRecent.chkImageRect);
							p.setOpacity(1);
						}
						x += st::rbEmoji.width;
					}
					int32 skip = i;

					QRect clip(x, _iconsTop, _iconsLeft + 7 * st::rbEmoji.width - x, st::rbEmoji.height);
					if (rtl()) clip.moveLeft(width() - x - clip.width());
					p.setClipRect(clip);

					i += _iconsX.current() / int(st::rbEmoji.width);
					x -= _iconsX.current() % int(st::rbEmoji.width);
					for (int32 l = qMin(_icons.size(), i + 8 - skip); i < l; ++i) {
						const StickerIcon &s(_icons.at(i));
						s.sticker->thumb->load();
						QPixmap pix(s.sticker->thumb->pix(s.pixw, s.pixh));

						p.drawPixmapLeft(x + (st::rbEmoji.width - s.pixw) / 2, _iconsTop + (st::rbEmoji.height - s.pixh) / 2, width(), pix);
						x += st::rbEmoji.width;
					}

					if (rtl()) selx = width() - selx - st::rbEmoji.width;
					p.setOpacity(skip ? qMax(1., selx / (skip * st::rbEmoji.width)) : 1.);
					p.fillRect(selx, _iconsTop + st::rbEmoji.height - st::stickerIconPadding, st::rbEmoji.width, st::stickerIconSel, st::stickerIconSelColor);

					float64 o_left = snap(float64(_iconsX.current()) / st::stickerIconLeft.pxWidth(), 0., 1.);
					if (o_left > 0) {
						p.setOpacity(o_left);
						p.drawSpriteLeft(QRect(_iconsLeft + skip * st::rbEmoji.width, _iconsTop, st::stickerIconLeft.pxWidth(), st::rbEmoji.height), width(), st::stickerIconLeft);
					}
					float64 o_right = snap(float64(_iconsMax - _iconsX.current()) / st::stickerIconRight.pxWidth(), 0., 1.);
					if (o_right > 0) {
						p.setOpacity(o_right);
						p.drawSpriteRight(QRect(width() - _iconsLeft - 7 * st::rbEmoji.width, _iconsTop, st::stickerIconRight.pxWidth(), st::rbEmoji.height), width(), st::stickerIconRight);
					}
				}
			} else {
				p.fillRect(r.left(), _recent.y(), (rtl() ? _objects.x() : _recent.x() - r.left()), st::rbEmoji.height, st::emojiPanCategories->b);
				int32 x = rtl() ? (_recent.x() + _recent.width()) : (_objects.x() + _objects.width());
				p.fillRect(x, _recent.y(), r.left() + r.width() - x, st::rbEmoji.height, st::emojiPanCategories->b);
			}
		} else {
			p.fillRect(r, st::white->b);
			p.drawPixmap(r.left(), r.top(), _cache);
		}
	} else {
		p.fillRect(QRect(r.left(), r.top(), r.width(), r.height() - st::rbEmoji.height), st::white->b);
		p.fillRect(QRect(r.left(), _iconsTop, r.width(), st::rbEmoji.height), st::emojiPanCategories->b);
		p.setOpacity(o * a_fromAlpha.current());
		QRect fromDst = QRect(r.left() + a_fromCoord.current(), r.top(), _fromCache.width() / cIntRetinaFactor(), _fromCache.height() / cIntRetinaFactor());
		QRect fromSrc = QRect(0, 0, _fromCache.width(), _fromCache.height());
		if (fromDst.x() < r.left() + r.width() && fromDst.x() + fromDst.width() > r.left()) {
			if (fromDst.x() < r.left()) {
				fromSrc.setX((r.left() - fromDst.x()) * cIntRetinaFactor());
				fromDst.setX(r.left());
			} else if (fromDst.x() + fromDst.width() > r.left() + r.width()) {
				fromSrc.setWidth((r.left() + r.width() - fromDst.x()) * cIntRetinaFactor());
				fromDst.setWidth(r.left() + r.width() - fromDst.x());
			}
			p.drawPixmap(fromDst, _fromCache, fromSrc);
		}
		p.setOpacity(o * a_toAlpha.current());
		QRect toDst = QRect(r.left() + a_toCoord.current(), r.top(), _toCache.width() / cIntRetinaFactor(), _toCache.height() / cIntRetinaFactor());
		QRect toSrc = QRect(0, 0, _toCache.width(), _toCache.height());
		if (toDst.x() < r.left() + r.width() && toDst.x() + toDst.width() > r.left()) {
			if (toDst.x() < r.left()) {
				toSrc.setX((r.left() - toDst.x()) * cIntRetinaFactor());
				toDst.setX(r.left());
			} else if (toDst.x() + toDst.width() > r.left() + r.width()) {
				toSrc.setWidth((r.left() + r.width() - toDst.x()) * cIntRetinaFactor());
				toDst.setWidth(r.left() + r.width() - toDst.x());
			}
			p.drawPixmap(toDst, _toCache, toSrc);
		}
	}
}

void EmojiPan::enterEvent(QEvent *e) {
	_hideTimer.stop();
	if (_hiding) showStart();
}

void EmojiPan::leaveEvent(QEvent *e) {
	if (_removingSetId) return;
	if (_a_appearance.animating()) {
		hideStart();
	} else {
		_hideTimer.start(300);
	}
}

void EmojiPan::otherEnter() {
	_hideTimer.stop();
	showStart();
}

void EmojiPan::otherLeave() {
	if (_a_appearance.animating()) {
		hideStart();
	} else {
		_hideTimer.start(0);
	}
}

void EmojiPan::mousePressEvent(QMouseEvent *e) {
	if (!_stickersShown) return;
	_iconsMousePos = e ? e->globalPos() : QCursor::pos();
	updateSelected();

	if (_iconOver == _icons.size()) {
		Ui::showLayer(new StickersBox());
	} else {
		_iconDown = _iconOver;
		_iconsMouseDown = _iconsMousePos;
		_iconsStartX = _iconsX.current();
	}
}

void EmojiPan::mouseMoveEvent(QMouseEvent *e) {
	if (!_stickersShown) return;
	_iconsMousePos = e ? e->globalPos() : QCursor::pos();
	updateSelected();

	int32 skip = 0;
	for (int32 i = 0, l = _icons.size(); i < l; ++i) {
		if (_icons.at(i).sticker) break;
		++skip;
	}
	if (!_iconsDragging && !_icons.isEmpty() && _iconDown >= skip) {
		if ((_iconsMousePos - _iconsMouseDown).manhattanLength() >= QApplication::startDragDistance()) {
			_iconsDragging = true;
		}
	}
	if (_iconsDragging) {
		int32 newX = snap(_iconsStartX + (rtl() ? -1 : 1) * (_iconsMouseDown.x() - _iconsMousePos.x()), 0, _iconsMax);
		if (newX != _iconsX.current()) {
			_iconsX = anim::ivalue(newX, newX);
			_iconsStartAnim = 0;
			if (_iconAnimations.isEmpty()) _a_icons.stop();
			updateIcons();
		}
	}
}

void EmojiPan::mouseReleaseEvent(QMouseEvent *e) {
	if (!_stickersShown || _icons.isEmpty()) return;

	int32 wasDown = _iconDown;
	_iconDown = -1;

	_iconsMousePos = e ? e->globalPos() : QCursor::pos();
	if (_iconsDragging) {
		int32 newX = snap(_iconsStartX + _iconsMouseDown.x() - _iconsMousePos.x(), 0, _iconsMax);
		if (newX != _iconsX.current()) {
			_iconsX = anim::ivalue(newX, newX);
			_iconsStartAnim = 0;
			if (_iconAnimations.isEmpty()) _a_icons.stop();
			updateIcons();
		}
		_iconsDragging = false;
		updateSelected();
	} else {
		updateSelected();

		if (wasDown == _iconOver && _iconOver >= 0 && _iconOver < _icons.size()) {
			_iconSelX = anim::ivalue(_iconOver * st::rbEmoji.width, _iconOver * st::rbEmoji.width);
			s_inner.showStickerSet(_icons.at(_iconOver).setId);
		}
	}
}

bool EmojiPan::event(QEvent *e) {
	if (e->type() == QEvent::TouchBegin) {

	} else if (e->type() == QEvent::Wheel) {
		int32 skip = 0;
		for (int32 i = 0, l = _icons.size(); i < l; ++i) {
			if (_icons.at(i).sticker) break;
			++skip;
		}
		if (!_icons.isEmpty() && _iconOver >= skip && _iconOver < _icons.size() && _iconDown < 0) {
			QWheelEvent *ev = static_cast<QWheelEvent*>(e);
			bool hor = (ev->angleDelta().x() != 0 || ev->orientation() == Qt::Horizontal);
			bool ver = (ev->angleDelta().y() != 0 || ev->orientation() == Qt::Vertical);
			if (hor) _horizontal = true;
			int32 newX = _iconsX.current();
			if (/*_horizontal && */hor) {
				newX = snap(newX - (rtl() ? -1 : 1) * (ev->pixelDelta().x() ? ev->pixelDelta().x() : ev->angleDelta().x()), 0, _iconsMax);
			} else if (/*!_horizontal && */ver) {
				newX = snap(newX - (ev->pixelDelta().y() ? ev->pixelDelta().y() : ev->angleDelta().y()), 0, _iconsMax);
			}
			if (newX != _iconsX.current()) {
				_iconsX = anim::ivalue(newX, newX);
				_iconsStartAnim = 0;
				if (_iconAnimations.isEmpty()) _a_icons.stop();
				updateSelected();
				updateIcons();
			}
		}
	}
	return TWidget::event(e);
}

void EmojiPan::fastHide() {
	if (_a_appearance.animating()) {
		_a_appearance.stop();
	}
	a_opacity = anim::fvalue(0, 0);
	_hideTimer.stop();
	hide();
	_cache = QPixmap();
}

void EmojiPan::refreshStickers() {
	s_inner.refreshStickers();
	if (!_stickersShown) {
		s_inner.preloadImages();
	}
}

void EmojiPan::refreshSavedGifs() {
	e_switch.updateText();
	e_switch.moveToRight(0, 0, st::emojiPanWidth);
	s_inner.refreshSavedGifs();
	if (!_stickersShown) {
		s_inner.preloadImages();
	}
}

void EmojiPan::onRefreshIcons() {
	_iconOver = -1;
	_iconHovers.clear();
	_iconAnimations.clear();
	s_inner.fillIcons(_icons);
	s_inner.fillPanels(s_panels);
	_iconsX = anim::ivalue(0, 0);
	_iconSelX.finish();
	_iconsStartAnim = 0;
	_a_icons.stop();
	if (_icons.isEmpty()) {
		_iconsMax = 0;
	} else {
		_iconHovers = QVector<float64>(_icons.size(), 0);
		_iconsMax = qMax(int((_icons.size() - 7) * st::rbEmoji.width), 0);
	}
	updatePanelsPositions(s_panels, s_scroll.scrollTop());
	updateSelected();
	if (_stickersShown) validateSelectedIcon();
	updateIcons();
}

void EmojiPan::onRefreshPanels() {
	s_inner.refreshPanels(s_panels);
	e_inner.refreshPanels(e_panels);
	if (_stickersShown) {
		updatePanelsPositions(s_panels, s_scroll.scrollTop());
	} else {
		updatePanelsPositions(e_panels, e_scroll.scrollTop());
	}
}

void EmojiPan::leaveToChildEvent(QEvent *e) {
	if (!_stickersShown) return;
	_iconsMousePos = QCursor::pos();
	updateSelected();
}

void EmojiPan::updateSelected() {
	if (_iconDown >= 0) {
		return;
	}

	QPoint p(mapFromGlobal(_iconsMousePos));
	int32 x = p.x(), y = p.y(), newOver = -1;
	if (rtl()) x = width() - x;
	x -= _iconsLeft;
	if (x >= st::rbEmoji.width * 7 && x < st::rbEmoji.width * 8 && y >= _iconsTop && y < _iconsTop + st::rbEmoji.height) {
		newOver = _icons.size();
	} else if (!_icons.isEmpty()) {
		if (y >= _iconsTop && y < _iconsTop + st::rbEmoji.height && x >= 0 && x < 7 * st::rbEmoji.width && x < _icons.size() * st::rbEmoji.width) {
			int32 skip = 0;
			for (int32 i = 0, l = _icons.size(); i < l; ++i) {
				if (_icons.at(i).sticker) break;
				if (x < st::rbEmoji.width) {
					newOver = i;
					break;
				}
				x -= st::rbEmoji.width;
				++skip;
			}
			if (newOver < 0) {
				x += _iconsX.current();
				newOver = qFloor(x / st::rbEmoji.width) + skip;
			}
		}
	}
	if (newOver != _iconOver) {
		if (newOver < 0) {
			setCursor(style::cur_default);
		} else if (_iconOver < 0) {
			setCursor(style::cur_pointer);
		}
		bool startanim = false;
		if (_iconOver >= 0 && _iconOver < _icons.size()) {
			_iconAnimations.remove(_iconOver + 1);
			if (_iconAnimations.find(-_iconOver - 1) == _iconAnimations.end()) {
				if (_iconAnimations.isEmpty() && !_iconsStartAnim) startanim = true;
				_iconAnimations.insert(-_iconOver - 1, getms());
			}
		}
		_iconOver = newOver;
		if (_iconOver >= 0 && _iconOver < _icons.size()) {
			_iconAnimations.remove(-_iconOver - 1);
			if (_iconAnimations.find(_iconOver + 1) == _iconAnimations.end()) {
				if (_iconAnimations.isEmpty() && !_iconsStartAnim) startanim = true;
				_iconAnimations.insert(_iconOver + 1, getms());
			}
		}
		if (startanim && !_a_icons.animating()) _a_icons.start();
	}
}

void EmojiPan::updateIcons() {
	QRect r(st::dropdownDef.padding.left(), st::dropdownDef.padding.top(), _width - st::dropdownDef.padding.left() - st::dropdownDef.padding.right(), _height - st::dropdownDef.padding.top() - st::dropdownDef.padding.bottom());
	update(r.left(), _iconsTop, r.width(), st::rbEmoji.height);
}

void EmojiPan::step_icons(uint64 ms, bool timer) {
	if (!_stickersShown) {
		_a_icons.stop();
		return;
	}

	for (Animations::iterator i = _iconAnimations.begin(); i != _iconAnimations.end();) {
		int index = qAbs(i.key()) - 1;
		float64 dt = float64(ms - i.value()) / st::emojiPanDuration;
		if (index >= _iconHovers.size()) {
			i = _iconAnimations.erase(i);
		} else if (dt >= 1) {
			_iconHovers[index] = (i.key() > 0) ? 1 : 0;
			i = _iconAnimations.erase(i);
		} else {
			_iconHovers[index] = (i.key() > 0) ? dt : (1 - dt);
			++i;
		}
	}

	if (_iconsStartAnim) {
		float64 dt = (ms - _iconsStartAnim) / st::stickerIconMove;
		if (dt >= 1) {
			_iconsStartAnim = 0;
			_iconsX.finish();
			_iconSelX.finish();
		} else {
			_iconsX.update(dt, anim::linear);
			_iconSelX.update(dt, anim::linear);
		}
		if (timer) updateSelected();
	}

	if (timer) updateIcons();

	if (_iconAnimations.isEmpty() && !_iconsStartAnim) {
		_a_icons.stop();
	}
}

void EmojiPan::step_slide(float64 ms, bool timer) {
	float64 fullDuration = st::introSlideDelta + st::introSlideDuration, dt = ms / fullDuration;
	float64 dt1 = (ms > st::introSlideDuration) ? 1 : (ms / st::introSlideDuration), dt2 = (ms > st::introSlideDelta) ? (ms - st::introSlideDelta) / (st::introSlideDuration) : 0;
	if (dt2 >= 1) {
		_a_slide.stop();
		a_fromCoord.finish();
		a_fromAlpha.finish();
		a_toCoord.finish();
		a_toAlpha.finish();
		_fromCache = _toCache = QPixmap();
		if (_cache.isNull()) showAll();
	} else {
		a_fromCoord.update(dt1, st::introHideFunc);
		a_fromAlpha.update(dt1, st::introAlphaHideFunc);
		a_toCoord.update(dt2, st::introShowFunc);
		a_toAlpha.update(dt2, st::introAlphaShowFunc);
	}
	if (timer) update();
}

void EmojiPan::step_appearance(float64 ms, bool timer) {
	if (_cache.isNull()) {
		_a_appearance.stop();
		return;
	}

	float64 dt = ms / st::dropdownDef.duration;
	if (dt >= 1) {
		_a_appearance.stop();
		a_opacity.finish();
		if (_hiding) {
			hideFinish();
		} else {
			_cache = QPixmap();
			if (_toCache.isNull()) showAll();
		}
	} else {
		a_opacity.update(dt, anim::linear);
	}
	if (timer) update();
}

void EmojiPan::hideStart() {
	if (_cache.isNull()) {
		QPixmap from = _fromCache, to = _toCache;
		_fromCache = _toCache = QPixmap();
		showAll();
		_cache = myGrab(this, rect().marginsRemoved(st::dropdownDef.padding));
		_fromCache = from; _toCache = to;
	}
	hideAll();
	_hiding = true;
	a_opacity.start(0);
	_a_appearance.start();
}

void EmojiPan::hideFinish() {
	hide();
	e_inner.hideFinish();
	s_inner.hideFinish();
	_cache = _toCache = _fromCache = QPixmap();
	_a_slide.stop();
	_horizontal = false;

	e_scroll.scrollToY(0);
	if (!_recent.checked()) {
		_noTabUpdate = true;
		_recent.setChecked(true);
		_noTabUpdate = false;
	}
	s_scroll.scrollToY(0);
	_iconOver = _iconDown = -1;
	_iconSel = 0;
	_iconsX = anim::ivalue(0, 0);
	_iconSelX = anim::ivalue(0, 0);
	_iconsStartAnim = 0;
	_a_icons.stop();
	_iconHovers = _icons.isEmpty() ? QVector<float64>() : QVector<float64>(_icons.size(), 0);
	_iconAnimations.clear();

	Notify::clipStopperHidden(ClipStopperSavedGifsPanel);
}

void EmojiPan::showStart() {
	if (!isHidden() && a_opacity.current() == 1) {
		return;
	}
	if (isHidden()) {
		e_inner.refreshRecent();
		s_inner.refreshRecent();
		s_inner.preloadImages();
		_stickersShown = false;
		_fromCache = _toCache = QPixmap();
		_a_slide.stop();
	}
	if (_cache.isNull()) {
		QPixmap from = _fromCache, to = _toCache;
		_fromCache = _toCache = QPixmap();
		showAll();
		_cache = myGrab(this, rect().marginsRemoved(st::dropdownDef.padding));
		_fromCache = from; _toCache = to;
	}
	hideAll();
	_hiding = false;
	show();
	a_opacity.start(1);
	_a_appearance.start();
	emit updateStickers();
}

bool EmojiPan::eventFilter(QObject *obj, QEvent *e) {
	if (e->type() == QEvent::Enter) {
		//if (dynamic_cast<StickerPan*>(obj)) {
		//	enterEvent(e);
		//} else {
			otherEnter();
		//}
	} else if (e->type() == QEvent::Leave) {
		//if (dynamic_cast<StickerPan*>(obj)) {
		//	leaveEvent(e);
		//} else {
			otherLeave();
		//}
	} else if (e->type() == QEvent::MouseButtonPress && static_cast<QMouseEvent*>(e)->button() == Qt::LeftButton/* && !dynamic_cast<StickerPan*>(obj)*/) {
		if (isHidden() || _hiding) {
			otherEnter();
		} else {
			otherLeave();
		}
	}
	return false;
}

void EmojiPan::stickersInstalled(uint64 setId) {
	_stickersShown = true;
	if (isHidden()) {
		show();
		a_opacity = anim::fvalue(0, 1);
		a_opacity.update(0, anim::linear);
		_cache = _fromCache = _toCache = QPixmap();
	}
	showAll();
	s_inner.showStickerSet(setId);
	showStart();
}

void EmojiPan::ui_repaintContextItem(const LayoutContextItem *layout) {
	if (_stickersShown && !isHidden()) {
		s_inner.ui_repaintContextItem(layout);
	}
}

bool EmojiPan::ui_isContextItemVisible(const LayoutContextItem *layout) {
	if (_stickersShown && !isHidden()) {
		return s_inner.ui_isContextItemVisible(layout);
	}
	return false;
}

bool EmojiPan::ui_isContextItemBeingChosen() {
	if (_stickersShown && !isHidden()) {
		return s_inner.ui_isContextItemBeingChosen();
	}
	return false;
}

void EmojiPan::showAll() {
	if (_stickersShown) {
		s_scroll.show();
		_recent.hide();
		_people.hide();
		_nature.hide();
		_food.hide();
		_activity.hide();
		_travel.hide();
		_objects.hide();
		_symbols.hide();
		e_scroll.hide();
	} else {
		s_scroll.hide();
		_recent.show();
		_people.show();
		_nature.show();
		_food.show();
		_activity.show();
		_travel.show();
		_objects.show();
		_symbols.show();
		e_scroll.show();
	}
}

void EmojiPan::hideAll() {
	_recent.hide();
	_people.hide();
	_nature.hide();
	_food.hide();
	_activity.hide();
	_travel.hide();
	_objects.hide();
	_symbols.hide();
	e_scroll.hide();
	s_scroll.hide();
	e_inner.clearSelection(true);
	s_inner.clearSelection(true);
}

void EmojiPan::onTabChange() {
	if (_noTabUpdate) return;
	DBIEmojiTab newTab = dbietRecent;
	if (_people.checked()) newTab = dbietPeople;
	else if (_nature.checked()) newTab = dbietNature;
	else if (_food.checked()) newTab = dbietFood;
	else if (_activity.checked()) newTab = dbietActivity;
	else if (_travel.checked()) newTab = dbietTravel;
	else if (_objects.checked()) newTab = dbietObjects;
	else if (_symbols.checked()) newTab = dbietSymbols;
	e_inner.showEmojiPack(newTab);
}

void EmojiPan::updatePanelsPositions(const QVector<EmojiPanel*> &panels, int32 st) {
	for (int32 i = 0, l = panels.size(); i < l; ++i) {
		int32 y = panels.at(i)->wantedY() - st;
		if (y < 0) {
			y = (i + 1 < l) ? qMin(panels.at(i + 1)->wantedY() - st - int(st::emojiPanHeader), 0) : 0;
		}
		panels.at(i)->move(0, y);
		panels.at(i)->setDeleteVisible(y >= st::emojiPanHeader);
	}
}

void EmojiPan::onScroll() {
	int st = e_scroll.scrollTop();
	if (!_stickersShown) {
		updatePanelsPositions(e_panels, st);

		DBIEmojiTab tab = e_inner.currentTab(st);
		FlatRadiobutton *check = 0;
		switch (tab) {
			case dbietRecent  : check = &_recent  ; break;
			case dbietPeople  : check = &_people  ; break;
			case dbietNature  : check = &_nature  ; break;
			case dbietFood    : check = &_food    ; break;
			case dbietActivity: check = &_activity; break;
			case dbietTravel  : check = &_travel  ; break;
			case dbietObjects : check = &_objects ; break;
			case dbietSymbols : check = &_symbols ; break;
		}
		if (check && !check->checked()) {
			_noTabUpdate = true;
			check->setChecked(true);
			_noTabUpdate = false;
		}
	}
	e_inner.setScrollTop(st);

	st = s_scroll.scrollTop();
	if (_stickersShown) {
		updatePanelsPositions(s_panels, st);
		validateSelectedIcon(true);
	}
	s_inner.setScrollTop(st);
}

void EmojiPan::validateSelectedIcon(bool animated) {
	uint64 setId = s_inner.currentSet(s_scroll.scrollTop());
	int32 newSel = 0;
	for (int32 i = 0, l = _icons.size(); i < l; ++i) {
		if (_icons.at(i).setId == setId) {
			newSel = i;
			break;
		}
	}
	if (newSel != _iconSel) {
		_iconSel = newSel;
		int32 skip = 0;
		for (int32 i = 0, l = _icons.size(); i < l; ++i) {
			if (_icons.at(i).sticker) break;
			++skip;
		}
		if (animated) {
			_iconSelX.start(newSel * st::rbEmoji.width);
		} else {
			_iconSelX = anim::ivalue(newSel * st::rbEmoji.width, newSel * st::rbEmoji.width);
		}
		_iconsX.start(snap((2 * newSel - 7 - skip) * int(st::rbEmoji.width) / 2, 0, _iconsMax));
		_iconsStartAnim = getms();
		_a_icons.start();
		updateSelected();
		updateIcons();
	}
}

void EmojiPan::onSwitch() {
	QPixmap cache = _cache;
	_fromCache = myGrab(this, rect().marginsRemoved(st::dropdownDef.padding));
	_stickersShown = !_stickersShown;
	if (!_stickersShown) {
		Notify::clipStopperHidden(ClipStopperSavedGifsPanel);
	}

	if (cShowingSavedGifs() && cSavedGifs().isEmpty()) {
		s_inner.showStickerSet(DefaultStickerSetId);
	} else if (!cShowingSavedGifs() && !cSavedGifs().isEmpty() && cStickerSets().isEmpty()) {
		s_inner.showStickerSet(NoneStickerSetId);
	}
	_iconOver = -1;
	_iconHovers = _icons.isEmpty() ? QVector<float64>() : QVector<float64>(_icons.size(), 0);
	_iconAnimations.clear();
	_a_icons.stop();

	validateSelectedIcon();

	_cache = QPixmap();
	showAll();
	_toCache = myGrab(this, rect().marginsRemoved(st::dropdownDef.padding));
	_cache = cache;

	hideAll();

	if (_stickersShown) {
		e_inner.hideFinish();
	}

	a_toCoord = (_stickersShown != rtl()) ? anim::ivalue(st::emojiPanWidth, 0) : anim::ivalue(-st::emojiPanWidth, 0);
	a_toAlpha = anim::fvalue(0, 1);
	a_fromCoord = (_stickersShown != rtl()) ? anim::ivalue(0, -st::emojiPanWidth) : anim::ivalue(0, st::emojiPanWidth);
	a_fromAlpha = anim::fvalue(1, 0);

	_a_slide.start();
	update();
}

void EmojiPan::onRemoveSet(quint64 setId) {
	StickerSets::const_iterator it = cStickerSets().constFind(setId);
	if (it != cStickerSets().cend() && !(it->flags & MTPDstickerSet::flag_official)) {
		_removingSetId = it->id;
		ConfirmBox *box = new ConfirmBox(lng_stickers_remove_pack(lt_sticker_pack, it->title), lang(lng_box_remove));
		connect(box, SIGNAL(confirmed()), this, SLOT(onRemoveSetSure()));
		connect(box, SIGNAL(destroyed(QObject*)), this, SLOT(onDelayedHide()));
		Ui::showLayer(box);
	}
}

void EmojiPan::onRemoveSetSure() {
	Ui::hideLayer();
	StickerSets::iterator it = cRefStickerSets().find(_removingSetId);
	if (it != cRefStickerSets().cend() && !(it->flags & MTPDstickerSet::flag_official)) {
		if (it->id && it->access) {
			MTP::send(MTPmessages_UninstallStickerSet(MTP_inputStickerSetID(MTP_long(it->id), MTP_long(it->access))));
		} else if (!it->shortName.isEmpty()) {
			MTP::send(MTPmessages_UninstallStickerSet(MTP_inputStickerSetShortName(MTP_string(it->shortName))));
		}
		bool writeRecent = false;
		RecentStickerPack &recent(cGetRecentStickers());
		for (RecentStickerPack::iterator i = recent.begin(); i != recent.cend();) {
			if (it->stickers.indexOf(i->first) >= 0) {
				i = recent.erase(i);
				writeRecent = true;
			} else {
				++i;
			}
		}
		cRefStickerSets().erase(it);
		int32 removeIndex = cStickerSetsOrder().indexOf(_removingSetId);
		if (removeIndex >= 0) cRefStickerSetsOrder().removeAt(removeIndex);
		refreshStickers();
		Local::writeStickers();
		if (writeRecent) Local::writeUserSettings();
	}
	_removingSetId = 0;
}

void EmojiPan::onDelayedHide() {
	if (!rect().contains(mapFromGlobal(QCursor::pos()))) {
		_hideTimer.start(3000);
	}
	_removingSetId = 0;
}

void EmojiPan::contextBotChanged() {
	if (!_contextBot) return;

	if (_contextRequestId) MTP::cancel(_contextRequestId);
	_contextRequestId = 0;
	_contextQuery = _contextNextQuery = _contextNextOffset = QString();
	_contextBot = 0;
	for (ContextCache::const_iterator i = _contextCache.cbegin(), e = _contextCache.cend(); i != e; ++i) {
		delete i.value();
	}
	_contextCache.clear();
	s_inner.contextBotChanged();
}

void EmojiPan::contextResultsDone(const MTPmessages_BotResults &result) {
	_contextRequestId = 0;

	ContextCache::iterator it = _contextCache.find(_contextQuery);

	bool adding = (it != _contextCache.cend());
	if (result.type() == mtpc_messages_botResults) {
		const MTPDmessages_botResults &d(result.c_messages_botResults());
		const QVector<MTPBotContextResult> &v(d.vresults.c_vector().v);
		uint64 queryId(d.vquery_id.v);

		if (!adding) {
			it = _contextCache.insert(_contextQuery, new ContextCacheEntry());
		}
		it.value()->nextOffset = v.isEmpty() ? QString() : qs(d.vnext_offset);

		int32 count = v.size();
		if (count) {
			it.value()->results.reserve(it.value()->results.size() + count);
		}
		for (int32 i = 0; i < count; ++i) {
			ContextResult *result = new ContextResult(queryId);
			const MTPBotContextMessage *message = 0;
			switch (v.at(i).type()) {
			case mtpc_botContextMediaResultPhoto: {
				const MTPDbotContextMediaResultPhoto &r(v.at(i).c_botContextMediaResultPhoto());
				result->id = qs(r.vid);
				result->type = qs(r.vtype);
				result->photo = App::feedPhoto(r.vphoto);
				message = &r.vsend_message;
			} break;
			case mtpc_botContextMediaResultDocument: {
				const MTPDbotContextMediaResultDocument &r(v.at(i).c_botContextMediaResultDocument());
				result->id = qs(r.vid);
				result->type = qs(r.vtype);
				result->doc = App::feedDocument(r.vdocument);
				message = &r.vsend_message;
			} break;
			case mtpc_botContextResult: {
				const MTPDbotContextResult &r(v.at(i).c_botContextResult());
				result->id = qs(r.vid);
				result->type = qs(r.vtype);
				result->title = qs(r.vtitle);
				result->description = qs(r.vdescription);
				result->url = qs(r.vurl);
				result->thumb_url = qs(r.vthumb_url);
				result->content_type = qs(r.vcontent_type);
				result->content_url = qs(r.vcontent_url);
				message = &r.vsend_message;
			} break;
			}
			bool badAttachment = (!result->photo || result->photo->access) && (!result->doc || result->doc->access);
			bool canSend = (result->photo || result->doc || !result->message.isEmpty());
			if (result->type.isEmpty() || badAttachment || !canSend) {
				delete result;
			} else {
				it.value()->results.push_back(result);
			}
		}
	} else if (adding) {
		it.value()->clearResults();
		it.value()->nextOffset = QString();
	}
	refreshContextRows(!adding);
}

bool EmojiPan::contextResultsFail(const RPCError &error) {
	if (mtpIsFlood(error)) return false;
	_contextRequestId = 0;
	return true;
}

void EmojiPan::showContextResults(UserData *bot, QString query) {
	bool force = false;
	if (bot != _contextBot) {
		contextBotChanged();
		_contextBot = bot;
		force = true;
	}
	if (_contextRequestId) {
		MTP::cancel(_contextRequestId);
		_contextRequestId = 0;
	}
	if (_contextQuery != query || force) {
		if (_contextCache.contains(_contextQuery)) {
			refreshContextRows(true);
		} else {
			_contextNextQuery = _contextQuery;
			_contextRequestTimer.start(ContextBotRequestDelay);
		}
	}
}

void EmojiPan::onContextRequest() {
	if (_contextRequestId) return;
	_contextQuery = _contextNextQuery;

	QString nextOffset;
	ContextCache::const_iterator i = _contextCache.constFind(_contextQuery);
	if (i != _contextCache.cend()) {
		nextOffset = i.value()->nextOffset;
		if (nextOffset.isEmpty()) return;
	}
	_contextRequestId = MTP::send(MTPmessages_GetContextBotResults(_contextBot->inputUser, MTP_string(_contextQuery), MTP_string(nextOffset)), rpcDone(&EmojiPan::contextResultsDone), rpcFail(&EmojiPan::contextResultsFail));
}

void EmojiPan::refreshContextRows(bool newResults) {
	bool clear = true;
	ContextCache::const_iterator i = _contextCache.constFind(_contextQuery);
	if (i != _contextCache.cend()) {
		clear = !i.value()->results.isEmpty();
		_contextNextOffset = i.value()->nextOffset;
	}

	s_inner.refreshContextRows(clear ? ContextResults() : i.value()->results);
	if (newResults) s_scroll.scrollToY(0);
}

MentionsInner::MentionsInner(MentionsDropdown *parent, MentionRows *mrows, HashtagRows *hrows, BotCommandRows *brows)
: _parent(parent)
, _mrows(mrows)
, _hrows(hrows)
, _brows(brows)
, _sel(-1)
, _mouseSel(false)
, _overDelete(false) {
}

void MentionsInner::paintEvent(QPaintEvent *e) {
	QPainter p(this);

	int32 atwidth = st::mentionFont->width('@'), hashwidth = st::mentionFont->width('#');
	int32 mentionleft = 2 * st::mentionPadding.left() + st::mentionPhotoSize;
	int32 mentionwidth = width() - mentionleft - 2 * st::mentionPadding.right();
	int32 htagleft = st::btnAttachPhoto.width + st::taMsgField.textMrg.left() - st::lineWidth, htagwidth = width() - st::mentionPadding.right() - htagleft - st::mentionScroll.width;

	int32 from = qFloor(e->rect().top() / st::mentionHeight), to = qFloor(e->rect().bottom() / st::mentionHeight) + 1;
	int32 last = _mrows->isEmpty() ? (_hrows->isEmpty() ? _brows->size() : _hrows->size()) : _mrows->size();
	bool hasUsername = _parent->filter().indexOf('@') > 1;
	for (int32 i = from; i < to; ++i) {
		if (i >= last) break;

		bool selected = (i == _sel);
		if (selected) {
			p.fillRect(0, i * st::mentionHeight, width(), st::mentionHeight, st::mentionBgOver->b);
			int skip = (st::mentionHeight - st::notifyClose.icon.pxHeight()) / 2;
			if (!_hrows->isEmpty()) p.drawPixmap(QPoint(width() - st::notifyClose.icon.pxWidth() - skip, i * st::mentionHeight + skip), App::sprite(), st::notifyClose.icon);
		}
		p.setPen(st::black->p);
		if (!_mrows->isEmpty()) {
			UserData *user = _mrows->at(i);
			QString first = (_parent->filter().size() < 2) ? QString() : ('@' + user->username.mid(0, _parent->filter().size() - 1)), second = (_parent->filter().size() < 2) ? ('@' + user->username) : user->username.mid(_parent->filter().size() - 1);
			int32 firstwidth = st::mentionFont->width(first), secondwidth = st::mentionFont->width(second), unamewidth = firstwidth + secondwidth, namewidth = user->nameText.maxWidth();
			if (mentionwidth < unamewidth + namewidth) {
				namewidth = (mentionwidth * namewidth) / (namewidth + unamewidth);
				unamewidth = mentionwidth - namewidth;
				if (firstwidth < unamewidth + st::mentionFont->elidew) {
					if (firstwidth < unamewidth) {
						first = st::mentionFont->elided(first, unamewidth);
					} else if (!second.isEmpty()) {
						first = st::mentionFont->elided(first + second, unamewidth);
						second = QString();
					}
				} else {
					second = st::mentionFont->elided(second, unamewidth - firstwidth);
				}
			}
			user->photo->load();
			p.drawPixmap(st::mentionPadding.left(), i * st::mentionHeight + st::mentionPadding.top(), user->photo->pixRounded(st::mentionPhotoSize));
			user->nameText.drawElided(p, 2 * st::mentionPadding.left() + st::mentionPhotoSize, i * st::mentionHeight + st::mentionTop, namewidth);
			
			p.setFont(st::mentionFont->f);
			p.setPen((selected ? st::mentionFgOverActive : st::mentionFgActive)->p);
			p.drawText(mentionleft + namewidth + st::mentionPadding.right(), i * st::mentionHeight + st::mentionTop + st::mentionFont->ascent, first);
			if (!second.isEmpty()) {
				p.setPen((selected ? st::mentionFgOver : st::mentionFg)->p);
				p.drawText(mentionleft + namewidth + st::mentionPadding.right() + firstwidth, i * st::mentionHeight + st::mentionTop + st::mentionFont->ascent, second);
			}
		} else if (!_hrows->isEmpty()) {
			QString hrow = _hrows->at(i);
			QString first = (_parent->filter().size() < 2) ? QString() : ('#' + hrow.mid(0, _parent->filter().size() - 1)), second = (_parent->filter().size() < 2) ? ('#' + hrow) : hrow.mid(_parent->filter().size() - 1);
			int32 firstwidth = st::mentionFont->width(first), secondwidth = st::mentionFont->width(second);
			if (htagwidth < firstwidth + secondwidth) {
				if (htagwidth < firstwidth + st::mentionFont->elidew) {
					first = st::mentionFont->elided(first + second, htagwidth);
					second = QString();
				} else {
					second = st::mentionFont->elided(second, htagwidth - firstwidth);
				}
			}

			p.setFont(st::mentionFont->f);
			if (!first.isEmpty()) {
				p.setPen((selected ? st::mentionFgOverActive : st::mentionFgActive)->p);
				p.drawText(htagleft, i * st::mentionHeight + st::mentionTop + st::mentionFont->ascent, first);
			}
			if (!second.isEmpty()) {
				p.setPen((selected ? st::mentionFgOver : st::mentionFg)->p);
				p.drawText(htagleft + firstwidth, i * st::mentionHeight + st::mentionTop + st::mentionFont->ascent, second);
			}
		} else {
			UserData *user = _brows->at(i).first;

			const BotCommand *command = _brows->at(i).second;
			QString toHighlight = command->command;
			int32 botStatus = _parent->chat() ? _parent->chat()->botStatus : ((_parent->channel() && _parent->channel()->isMegagroup()) ? _parent->channel()->mgInfo->botStatus : -1);
			if (hasUsername || botStatus == 0 || botStatus == 2) {
				toHighlight += '@' + user->username;
			}
			if (true || _parent->chat() || botStatus == 0 || botStatus == 2) {
				user->photo->load();
				p.drawPixmap(st::mentionPadding.left(), i * st::mentionHeight + st::mentionPadding.top(), user->photo->pixRounded(st::mentionPhotoSize));
			}

			int32 addleft = 0, widthleft = mentionwidth;
			QString first = (_parent->filter().size() < 2) ? QString() : ('/' + toHighlight.mid(0, _parent->filter().size() - 1)), second = (_parent->filter().size() < 2) ? ('/' + toHighlight) : toHighlight.mid(_parent->filter().size() - 1);
			int32 firstwidth = st::mentionFont->width(first), secondwidth = st::mentionFont->width(second);
			if (widthleft < firstwidth + secondwidth) {
				if (widthleft < firstwidth + st::mentionFont->elidew) {
					first = st::mentionFont->elided(first + second, widthleft);
					second = QString();
				} else {
					second = st::mentionFont->elided(second, widthleft - firstwidth);
				}
			}
			p.setFont(st::mentionFont->f);
			if (!first.isEmpty()) {
				p.setPen((selected ? st::mentionFgOverActive : st::mentionFgActive)->p);
				p.drawText(mentionleft, i * st::mentionHeight + st::mentionTop + st::mentionFont->ascent, first);
			}
			if (!second.isEmpty()) {
				p.setPen((selected ? st::mentionFgOver : st::mentionFg)->p);
				p.drawText(mentionleft + firstwidth, i * st::mentionHeight + st::mentionTop + st::mentionFont->ascent, second);
			}
			addleft += firstwidth + secondwidth + st::mentionPadding.left();
			widthleft -= firstwidth + secondwidth + st::mentionPadding.left();
			if (widthleft > st::mentionFont->elidew && !command->descriptionText().isEmpty()) {
				p.setPen((selected ? st::mentionFgOver : st::mentionFg)->p);
				command->descriptionText().drawElided(p, mentionleft + addleft, i * st::mentionHeight + st::mentionTop, widthleft, 1, style::al_right);
			}
		}
	}

	p.fillRect(cWideMode() ? st::lineWidth : 0, _parent->innerTop(), width() - (cWideMode() ? st::lineWidth : 0), st::lineWidth, st::shadowColor->b);
	p.fillRect(cWideMode() ? st::lineWidth : 0, _parent->innerBottom() - st::lineWidth, width() - (cWideMode() ? st::lineWidth : 0), st::lineWidth, st::shadowColor->b);
}

void MentionsInner::mouseMoveEvent(QMouseEvent *e) {
	_mousePos = mapToGlobal(e->pos());
	_mouseSel = true;
	onUpdateSelected(true);
}

void MentionsInner::clearSel() {
	_mouseSel = _overDelete = false;
	setSel((_mrows->isEmpty() && _brows->isEmpty() && _hrows->isEmpty()) ? -1 : 0);
}

bool MentionsInner::moveSel(int direction) {
	_mouseSel = false;
	int32 maxSel = (_mrows->isEmpty() ? (_hrows->isEmpty() ? _brows->size() : _hrows->size()) : _mrows->size());
	if (_sel >= maxSel || _sel < 0) {
		if (direction < 0) {
			setSel(maxSel - 1, true);
		} else {
			setSel(0, true);
		}
		return (_sel >= 0 && _sel < maxSel);
	}
	setSel((_sel + direction >= maxSel) ? -1 : (_sel + direction), true);
	return true;
}

bool MentionsInner::select() {
	QString sel = getSelected();
	if (!sel.isEmpty()) {
		emit chosen(sel);
		return true;
	}
	return false;
}

QString MentionsInner::getSelected() const {
	int32 maxSel = (_mrows->isEmpty() ? (_hrows->isEmpty() ? _brows->size() : _hrows->size()) : _mrows->size());
	if (_sel >= 0 && _sel < maxSel) {
		QString result;
		if (!_mrows->isEmpty()) {
			result = '@' + _mrows->at(_sel)->username;
		} else if (!_hrows->isEmpty()) {
			result = '#' + _hrows->at(_sel);
		} else {
			UserData *user = _brows->at(_sel).first;
			const BotCommand *command(_brows->at(_sel).second);
			int32 botStatus = _parent->chat() ? _parent->chat()->botStatus : ((_parent->channel() && _parent->channel()->isMegagroup()) ? _parent->channel()->mgInfo->botStatus : -1);
			if (botStatus == 0 || botStatus == 2 || _parent->filter().indexOf('@') > 1) {
				result = '/' + command->command + '@' + user->username;
			} else {
				result = '/' + command->command;
			}
		}
		return result;
	}
	return QString();
}

void MentionsInner::mousePressEvent(QMouseEvent *e) {
	_mousePos = mapToGlobal(e->pos());
	_mouseSel = true;
	onUpdateSelected(true);
	if (e->button() == Qt::LeftButton) {
		if (_overDelete && _sel >= 0 && _sel < _hrows->size()) {
			_mousePos = mapToGlobal(e->pos());

			QString toRemove = _hrows->at(_sel);
			RecentHashtagPack recent(cRecentWriteHashtags());
			for (RecentHashtagPack::iterator i = recent.begin(); i != recent.cend();) {
				if (i->first == toRemove) {
					i = recent.erase(i);
				} else {
					++i;
				}
			}
			cSetRecentWriteHashtags(recent);
			Local::writeRecentHashtags();
			_parent->updateFiltered();

			_mouseSel = true;
			onUpdateSelected(true);
		} else {
			select();
		}
	}
}

void MentionsInner::enterEvent(QEvent *e) {
	setMouseTracking(true);
	_mousePos = QCursor::pos();
	onUpdateSelected(true);
}

void MentionsInner::leaveEvent(QEvent *e) {
	setMouseTracking(false);
	if (_sel >= 0) {
		setSel(-1);
	}
}

void MentionsInner::setSel(int sel, bool scroll) {
	if (_sel >= 0) update(0, _sel * st::mentionHeight, width(), st::mentionHeight);
	_sel = sel;
	if (_sel >= 0) update(0, _sel * st::mentionHeight, width(), st::mentionHeight);
	int32 maxSel = _mrows->isEmpty() ? (_hrows->isEmpty() ? _brows->size() : _hrows->size()) : _mrows->size();
	if (scroll && _sel >= 0 && _sel < maxSel) emit mustScrollTo(_sel * st::mentionHeight, (_sel + 1) * st::mentionHeight);
}

void MentionsInner::onUpdateSelected(bool force) {
	QPoint mouse(mapFromGlobal(_mousePos));
	if ((!force && !rect().contains(mouse)) || !_mouseSel) return;

	int w = width(), mouseY = mouse.y();
	_overDelete = _mrows->isEmpty() && (mouse.x() >= w - st::mentionHeight);
	int32 sel = mouseY / int32(st::mentionHeight), maxSel = _mrows->isEmpty() ? (_hrows->isEmpty() ? _brows->size() : _hrows->size()) : _mrows->size();
	if (sel < 0 || sel >= maxSel) {
		sel = -1;
	}
	if (sel != _sel) {
		setSel(sel);
	}
}

void MentionsInner::onParentGeometryChanged() {
	_mousePos = QCursor::pos();
	if (rect().contains(mapFromGlobal(_mousePos))) {
		setMouseTracking(true);
		onUpdateSelected(true);
	}
}

MentionsDropdown::MentionsDropdown(QWidget *parent) : TWidget(parent)
, _scroll(this, st::mentionScroll)
, _inner(this, &_mrows, &_hrows, &_brows)
, _chat(0)
, _user(0)
, _channel(0)
, _hiding(false)
, a_opacity(0)
, _a_appearance(animation(this, &MentionsDropdown::step_appearance))
, _shadow(st::dropdownDef.shadow) {
	_hideTimer.setSingleShot(true);
	connect(&_hideTimer, SIGNAL(timeout()), this, SLOT(hideStart()));
	connect(&_inner, SIGNAL(chosen(QString)), this, SIGNAL(chosen(QString)));
	connect(&_inner, SIGNAL(mustScrollTo(int,int)), &_scroll, SLOT(scrollToY(int,int)));

	connect(App::wnd(), SIGNAL(imageLoaded()), &_inner, SLOT(update()));

	setFocusPolicy(Qt::NoFocus);
	_scroll.setFocusPolicy(Qt::NoFocus);
	_scroll.viewport()->setFocusPolicy(Qt::NoFocus);

	_inner.setGeometry(rect());
	_scroll.setGeometry(rect());

	_scroll.setWidget(&_inner);
	_scroll.show();
	_inner.show();

	connect(&_scroll, SIGNAL(geometryChanged()), &_inner, SLOT(onParentGeometryChanged()));
	connect(&_scroll, SIGNAL(scrolled()), &_inner, SLOT(onUpdateSelected()));
}

void MentionsDropdown::paintEvent(QPaintEvent *e) {
	QPainter p(this);

	if (_a_appearance.animating()) {
		p.setOpacity(a_opacity.current());
		p.drawPixmap(0, 0, _cache);
		return;
	}

	p.fillRect(rect(), st::white->b);

}

void MentionsDropdown::showFiltered(PeerData *peer, QString start) {
	_chat = peer->asChat();
	_user = peer->asUser();
	_channel = peer->asChannel();
	start = start.toLower();
	bool toDown = (_filter != start);
	if (toDown) {
		_filter = start;
	}

	updateFiltered(toDown);
}

bool MentionsDropdown::clearFilteredBotCommands() {
	if (_brows.isEmpty()) return false;
	_brows.clear();
	return true;
}

void MentionsDropdown::updateFiltered(bool toDown) {
	int32 now = unixtime();
	MentionRows rows;
	HashtagRows hrows;
	BotCommandRows brows;
	if (_filter.at(0) == '@' && _chat) {
		QMultiMap<int32, UserData*> ordered;
		rows.reserve(_chat->participants.isEmpty() ? _chat->lastAuthors.size() : _chat->participants.size());
		if (_chat->noParticipantInfo()) {
			if (App::api()) App::api()->requestFullPeer(_chat);
		} else if (!_chat->participants.isEmpty()) {
			for (ChatData::Participants::const_iterator i = _chat->participants.cbegin(), e = _chat->participants.cend(); i != e; ++i) {
				UserData *user = i.key();
				if (user->username.isEmpty()) continue;
				if (_filter.size() > 1 && (!user->username.startsWith(_filter.midRef(1), Qt::CaseInsensitive) || user->username.size() + 1 == _filter.size())) continue;
				ordered.insertMulti(App::onlineForSort(user, now), user);
			}
		}
		for (MentionRows::const_iterator i = _chat->lastAuthors.cbegin(), e = _chat->lastAuthors.cend(); i != e; ++i) {
			UserData *user = *i;
			if (user->username.isEmpty()) continue;
			if (_filter.size() > 1 && (!user->username.startsWith(_filter.midRef(1), Qt::CaseInsensitive) || user->username.size() + 1 == _filter.size())) continue;
			rows.push_back(user);
			if (!ordered.isEmpty()) {
				ordered.remove(App::onlineForSort(user, now), user);
			}
		}
		if (!ordered.isEmpty()) {
			for (QMultiMap<int32, UserData*>::const_iterator i = ordered.cend(), b = ordered.cbegin(); i != b;) {
				--i;
				rows.push_back(i.value());
			}
		}
	} else if (_filter.at(0) == '@' && _channel && _channel->isMegagroup()) {
		QMultiMap<int32, UserData*> ordered;
		if (_channel->mgInfo->lastParticipants.isEmpty() || _channel->lastParticipantsCountOutdated()) {
			if (App::api()) App::api()->requestLastParticipants(_channel);
		} else {
			rows.reserve(_channel->mgInfo->lastParticipants.size());
			for (MegagroupInfo::LastParticipants::const_iterator i = _channel->mgInfo->lastParticipants.cbegin(), e = _channel->mgInfo->lastParticipants.cend(); i != e; ++i) {
				UserData *user = *i;
				if (user->username.isEmpty()) continue;
				if (_filter.size() > 1 && (!user->username.startsWith(_filter.midRef(1), Qt::CaseInsensitive) || user->username.size() + 1 == _filter.size())) continue;
				rows.push_back(user);
			}
		}
	} else if (_filter.at(0) == '#') {
		const RecentHashtagPack &recent(cRecentWriteHashtags());
		hrows.reserve(recent.size());
		for (RecentHashtagPack::const_iterator i = recent.cbegin(), e = recent.cend(); i != e; ++i) {
			if (_filter.size() > 1 && (!i->first.startsWith(_filter.midRef(1), Qt::CaseInsensitive) || i->first.size() + 1 == _filter.size())) continue;
			hrows.push_back(i->first);
		}
	} else if (_filter.at(0) == '/') {
		bool hasUsername = _filter.indexOf('@') > 1;
		QMap<UserData*, bool> bots;
		int32 cnt = 0;
		if (_chat) {
			if (_chat->noParticipantInfo()) {
				if (App::api()) App::api()->requestFullPeer(_chat);
			} else if (!_chat->participants.isEmpty()) {
				for (ChatData::Participants::const_iterator i = _chat->participants.cbegin(), e = _chat->participants.cend(); i != e; ++i) {
					UserData *user = i.key();
					if (!user->botInfo) continue;
					if (!user->botInfo->inited && App::api()) App::api()->requestFullPeer(user);
					if (user->botInfo->commands.isEmpty()) continue;
					bots.insert(user, true);
					cnt += user->botInfo->commands.size();
				}
			}
		} else if (_user && _user->botInfo) {
			if (!_user->botInfo->inited && App::api()) App::api()->requestFullPeer(_user);
			cnt = _user->botInfo->commands.size();
			bots.insert(_user, true);
		} else if (_channel && _channel->isMegagroup()) {
			if (_channel->mgInfo->bots.isEmpty()) {
				if (!_channel->mgInfo->botStatus && App::api()) App::api()->requestBots(_channel);
			} else {
				for (MegagroupInfo::Bots::const_iterator i = _channel->mgInfo->bots.cbegin(), e = _channel->mgInfo->bots.cend(); i != e; ++i) {
					UserData *user = i.key();
					if (!user->botInfo) continue;
					if (!user->botInfo->inited && App::api()) App::api()->requestFullPeer(user);
					if (user->botInfo->commands.isEmpty()) continue;
					bots.insert(user, true);
					cnt += user->botInfo->commands.size();
				}
			}
		}
		if (cnt) {
			brows.reserve(cnt);
			int32 botStatus = _chat ? _chat->botStatus : ((_channel && _channel->isMegagroup()) ? _channel->mgInfo->botStatus : -1);
			if (_chat) {
				for (MentionRows::const_iterator i = _chat->lastAuthors.cbegin(), e = _chat->lastAuthors.cend(); i != e; ++i) {
					UserData *user = *i;
					if (!user->botInfo) continue;
					if (!bots.contains(user)) continue;
					if (!user->botInfo->inited && App::api()) App::api()->requestFullPeer(user);
					if (user->botInfo->commands.isEmpty()) continue;
					bots.remove(user);
					for (int32 j = 0, l = user->botInfo->commands.size(); j < l; ++j) {
						if (_filter.size() > 1) {
							QString toFilter = (hasUsername || botStatus == 0 || botStatus == 2) ? user->botInfo->commands.at(j).command + '@' + user->username : user->botInfo->commands.at(j).command;
							if (!toFilter.startsWith(_filter.midRef(1), Qt::CaseInsensitive)/* || toFilter.size() + 1 == _filter.size()*/) continue;
						}
						brows.push_back(qMakePair(user, &user->botInfo->commands.at(j)));
					}
				}
			}
			if (!bots.isEmpty()) {
				for (QMap<UserData*, bool>::const_iterator i = bots.cbegin(), e = bots.cend(); i != e; ++i) {
					UserData *user = i.key();
					for (int32 j = 0, l = user->botInfo->commands.size(); j < l; ++j) {
						if (_filter.size() > 1) {
							QString toFilter = (hasUsername || botStatus == 0 || botStatus == 2) ? user->botInfo->commands.at(j).command + '@' + user->username : user->botInfo->commands.at(j).command;
							if (!toFilter.startsWith(_filter.midRef(1), Qt::CaseInsensitive)/* || toFilter.size() + 1 == _filter.size()*/) continue;
						}
						brows.push_back(qMakePair(user, &user->botInfo->commands.at(j)));
					}
				}
			}
		}
	}
	rowsUpdated(rows, hrows, brows, toDown);
}

void MentionsDropdown::rowsUpdated(const MentionRows &mrows, const HashtagRows &hrows, const BotCommandRows &brows, bool toDown) {
	if (mrows.isEmpty() && hrows.isEmpty() && brows.isEmpty()) {
		if (!isHidden()) {
			hideStart();
		}
		_mrows.clear();
		_hrows.clear();
		_brows.clear();
	} else {
		_mrows = mrows;
		_hrows = hrows;
		_brows = brows;
		bool hidden = _hiding || isHidden();
		if (hidden) {
			show();
			_scroll.show();
		}
		recount(toDown);
		if (hidden) {
			hide();
			showStart();
		}
	}
}

void MentionsDropdown::setBoundings(QRect boundings) {
	_boundings = boundings;
	resize(_boundings.width(), height());
	_scroll.resize(size());
	_inner.resize(width(), _inner.height());
	recount();
}

void MentionsDropdown::recount(bool toDown) {
	int32 h = (_mrows.isEmpty() ? (_hrows.isEmpty() ? _brows.size() : _hrows.size()) : _mrows.size()) * st::mentionHeight, oldst = _scroll.scrollTop(), st = oldst;
	
	if (_inner.height() != h) {
//		st += h - _inner.height();
		_inner.resize(width(), h);
	}
	if (h > _boundings.height()) h = _boundings.height();
	if (h > 4.5 * st::mentionHeight) h = 4.5 * st::mentionHeight;
	if (height() != h) {
//		st += _scroll.height() - h;
		setGeometry(0, _boundings.height() - h, width(), h);
		_scroll.resize(width(), h);
	} else if (y() != _boundings.height() - h) {
		move(0, _boundings.height() - h);
	}
	if (toDown) st = 0;// _scroll.scrollTopMax();
	if (st != oldst) _scroll.scrollToY(st);
	if (toDown) _inner.clearSel();
}

void MentionsDropdown::fastHide() {
	if (_a_appearance.animating()) {
		_a_appearance.stop();
	}
	a_opacity = anim::fvalue(0, 0);
	_hideTimer.stop();
	hideFinish();
}

void MentionsDropdown::hideStart() {
	if (!_hiding) {
		if (_cache.isNull()) {
			_scroll.show();
			_cache = myGrab(this);
		}
		_scroll.hide();
		_hiding = true;
		a_opacity.start(0);
		setAttribute(Qt::WA_OpaquePaintEvent, false);
		_a_appearance.start();
	}
}

void MentionsDropdown::hideFinish() {
	hide();
	_hiding = false;
	_filter = qsl("-");
	_inner.clearSel();
}

void MentionsDropdown::showStart() {
	if (!isHidden() && a_opacity.current() == 1 && !_hiding) {
		return;
	}
	if (_cache.isNull()) {
		_scroll.show();
		_cache = myGrab(this);
	}
	_scroll.hide();
	_hiding = false;
	show();
	a_opacity.start(1);
	setAttribute(Qt::WA_OpaquePaintEvent, false);
	_a_appearance.start();
}

void MentionsDropdown::step_appearance(float64 ms, bool timer) {
	float64 dt = ms / st::dropdownDef.duration;
	if (dt >= 1) {
		_a_appearance.stop();
		a_opacity.finish();
		_cache = QPixmap();
		setAttribute(Qt::WA_OpaquePaintEvent);
		if (_hiding) {
			hideFinish();
		} else {
			_scroll.show();
			_inner.clearSel();
		}
	} else {
		a_opacity.update(dt, anim::linear);
	}
	if (timer) update();
}

const QString &MentionsDropdown::filter() const {
	return _filter;
}

ChatData *MentionsDropdown::chat() const {
	return _chat;
}

ChannelData *MentionsDropdown::channel() const {
	return _channel;
}

UserData *MentionsDropdown::user() const {
	return _user;
}

int32 MentionsDropdown::innerTop() {
	return _scroll.scrollTop();
}

int32 MentionsDropdown::innerBottom() {
	return _scroll.scrollTop() + _scroll.height();
}

QString MentionsDropdown::getSelected() const {
	return _inner.getSelected();
}

bool MentionsDropdown::eventFilter(QObject *obj, QEvent *e) {
	if (isHidden()) return QWidget::eventFilter(obj, e);
	if (e->type() == QEvent::KeyPress) {
		QKeyEvent *ev = static_cast<QKeyEvent*>(e);
		if (ev->key() == Qt::Key_Up) {
			_inner.moveSel(-1);
			return true;
		} else if (ev->key() == Qt::Key_Down) {
			return _inner.moveSel(1);
		} else if (ev->key() == Qt::Key_Enter || ev->key() == Qt::Key_Return) {
			return _inner.select();
		}
	}
	return QWidget::eventFilter(obj, e);
}

MentionsDropdown::~MentionsDropdown() {
}<|MERGE_RESOLUTION|>--- conflicted
+++ resolved
@@ -1213,13 +1213,9 @@
 StickerPanInner::StickerPanInner() : TWidget()
 , _a_selected(animation(this, &StickerPanInner::step_selected))
 , _top(0)
-<<<<<<< HEAD
 , _showingSavedGifs(cShowingSavedGifs())
 , _showingContextItems(_showingSavedGifs)
-=======
-, _showingGifs(cShowingSavedGifs())
 , _lastScrolled(0)
->>>>>>> 24c3ede8
 , _selected(-1)
 , _pressedSel(-1)
 , _settings(this, lang(lng_stickers_you_have))
@@ -1236,8 +1232,8 @@
 	_previewTimer.setSingleShot(true);
 	connect(&_previewTimer, SIGNAL(timeout()), this, SLOT(onPreview()));
 
-	_updateGifs.setSingleShot(true);
-	connect(&_updateGifs, SIGNAL(timeout()), this, SLOT(onUpdateGifs()));
+	_updateContextItems.setSingleShot(true);
+	connect(&_updateContextItems, SIGNAL(timeout()), this, SLOT(onUpdateContextItems()));
 }
 
 void StickerPanInner::setMaxHeight(int32 h) {
@@ -1786,30 +1782,13 @@
 
 }
 
-<<<<<<< HEAD
 void StickerPanInner::ui_repaintContextItem(const LayoutContextItem *layout) {
-	int32 position = layout->position();
-	if (!_showingContextItems || position < 0) return;
-
-	int32 row = position / MatrixRowShift, col = position % MatrixRowShift;
-	t_assert((row < _contextRows.size()) && (col < _contextRows.at(row).items.size()));
-	
-	const ContextItems &contextItems(_contextRows.at(row).items);
-	int32 left = st::savedGifsLeft, top = st::emojiPanHeader;
-	for (int32 i = 0; i < row; ++i) {
-		top += _contextRows.at(i).height;
-	}
-	for (int32 i = 0; i < col; ++i) left += contextItems.at(i)->width() + st::savedGifsSkip;
-
-	rtlupdate(left, top, contextItems.at(col)->width(), contextItems.at(col)->height());
-=======
 	uint64 ms = getms();
 	if (_lastScrolled + 100 <= ms) {
 		update();
 	} else {
-		_updateGifs.start(_lastScrolled + 100 - ms);
-	}
->>>>>>> 24c3ede8
+		_updateContextItems.start(_lastScrolled + 100 - ms);
+	}
 }
 
 bool StickerPanInner::ui_isContextItemVisible(const LayoutContextItem *layout) {
@@ -2153,14 +2132,14 @@
 	}
 }
 
-void StickerPanInner::onUpdateGifs() {
-	if (!_showingGifs) return;
+void StickerPanInner::onUpdateContextItems() {
+	if (!_showingContextItems) return;
 
 	uint64 ms = getms();
 	if (_lastScrolled + 100 <= ms) {
 		update();
 	} else {
-		_updateGifs.start(_lastScrolled + 100 - ms);
+		_updateContextItems.start(_lastScrolled + 100 - ms);
 	}
 }
 
