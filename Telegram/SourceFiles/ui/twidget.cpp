--- conflicted
+++ resolved
@@ -121,28 +121,20 @@
 }
 
 void sendSynteticMouseEvent(QWidget *widget, QEvent::Type type, Qt::MouseButton button, const QPoint &globalPoint) {
-<<<<<<< HEAD
 	if (auto windowHandle = widget->window()->windowHandle()) {
 		auto localPoint = windowHandle->mapFromGlobal(globalPoint);
-		QMouseEvent ev(type, localPoint, localPoint, globalPoint, button, QGuiApplication::mouseButtons() | button, QGuiApplication::keyboardModifiers(), Qt::MouseEventSynthesizedByApplication);
+		QMouseEvent ev(type
+			, localPoint
+			, localPoint
+			, globalPoint
+			, button
+			, QGuiApplication::mouseButtons() | button
+			, QGuiApplication::keyboardModifiers()
+#ifndef OS_MAC_OLD
+			, Qt::MouseEventSynthesizedByApplication
+#endif // OS_MAC_OLD
+		);
 		ev.setTimestamp(getms());
 		QGuiApplication::sendEvent(windowHandle, &ev);
 	}
-=======
-	auto windowHandle = widget->window()->windowHandle();
-	auto localPoint = windowHandle->mapFromGlobal(globalPoint);
-	QMouseEvent ev(type
-		, localPoint
-		, localPoint
-		, globalPoint
-		, button
-		, QGuiApplication::mouseButtons() | button
-		, QGuiApplication::keyboardModifiers()
-#ifndef OS_MAC_OLD
-		, Qt::MouseEventSynthesizedByApplication
-#endif // OS_MAC_OLD
-	);
-	ev.setTimestamp(getms());
-	QGuiApplication::sendEvent(windowHandle, &ev);
->>>>>>> 89cbf3a5
 }