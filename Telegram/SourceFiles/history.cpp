--- conflicted
+++ resolved
@@ -1710,12 +1710,7 @@
 		if (History *h = App::historyLoaded(peer->migrateFrom()->id)) {
 			if (h->unreadCount()) {
 				clear(true);
-<<<<<<< HEAD
 				h->getReadyFor(msgId);
-=======
-
-				h->getReadyFor(msgId, fixInScrollMsgId, fixInScrollMsgTop);
->>>>>>> 4ddb3714
 				return;
 			}
 		}
