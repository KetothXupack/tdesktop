/*
This file is part of Telegram Desktop,
the official desktop version of Telegram messaging app, see https://telegram.org

Telegram Desktop is free software: you can redistribute it and/or modify
it under the terms of the GNU General Public License as published by
the Free Software Foundation, either version 3 of the License, or
(at your option) any later version.

It is distributed in the hope that it will be useful,
but WITHOUT ANY WARRANTY; without even the implied warranty of
MERCHANTABILITY or FITNESS FOR A PARTICULAR PURPOSE. See the
GNU General Public License for more details.

Full license: https://github.com/telegramdesktop/tdesktop/blob/master/LICENSE
Copyright (c) 2014 John Preston, https://desktop.telegram.org
*/
"lng_language_name" = "English";
"lng_switch_to_this" = "Switch to English";

"lng_menu_contacts" = "Contacts";
"lng_menu_settings" = "Settings";
"lng_menu_about" = "About";
"lng_menu_update" = "Update";
"lng_menu_restart" = "Restart";
"lng_menu_back" = "Back";

"lng_open_from_tray" = "Open Telegram";
"lng_minimize_to_tray" = "Minimize to tray";
"lng_quit_from_tray" = "Quit Telegram";
"lng_tray_icon_text" = "Telegram is still running here,\nyou can change this from settings page.\nIf this icon disappears from tray menu,\nyou can drag it here from hidden icons.";

"lng_month1" = "January";
"lng_month2" = "February";
"lng_month3" = "March";
"lng_month4" = "April";
"lng_month5" = "May";
"lng_month6" = "June";
"lng_month7" = "July";
"lng_month8" = "August";
"lng_month9" = "September";
"lng_month10" = "October";
"lng_month11" = "November";
"lng_month12" = "December";

"lng_weekday1" = "Mon";
"lng_weekday2" = "Tue";
"lng_weekday3" = "Wed";
"lng_weekday4" = "Thu";
"lng_weekday5" = "Fri";
"lng_weekday6" = "Sat";
"lng_weekday7" = "Sun";

"lng_weekday1_full" = "Monday";
"lng_weekday2_full" = "Tuesday";
"lng_weekday3_full" = "Wednesday";
"lng_weekday4_full" = "Thursday";
"lng_weekday5_full" = "Friday";
"lng_weekday6_full" = "Saturday";
"lng_weekday7_full" = "Sunday";

"lng_month_day" = "{month} {day}";
"lng_month_day_year" = "{month} {day}, {year}";

"lng_cancel" = "Cancel";
"lng_continue" = "Continue";
"lng_close" = "Close";
"lng_connecting" = "Connecting..";
"lng_reconnecting" = "Reconnect {count:now|in # s|in # s}..";
"lng_reconnecting_try_now" = "Try now";

"lng_status_service_notifications" = "service notifications";
"lng_status_support" = "support";
"lng_status_bot" = "bot";
"lng_status_bot_reads_all" = "has access to messages";
"lng_status_bot_not_reads_all" = "has no access to messages";
"lng_status_offline" = "last seen a long time ago";
"lng_status_recently" = "last seen recently";
"lng_status_last_week" = "last seen within a week";
"lng_status_last_month" = "last seen within a month";
"lng_status_invisible" = "invisible";
"lng_status_lastseen_now" = "last seen just now";
"lng_status_lastseen_minutes" = "last seen {count:_not_used_|# minute|# minutes} ago";
"lng_status_lastseen_hours" = "last seen {count:_not_used_|# hour|# hours} ago";
"lng_status_lastseen_today" = "last seen today at {time}";
"lng_status_lastseen_yesterday" = "last seen yesterday at {time}";
"lng_status_lastseen_date" = "last seen {date}";
"lng_status_lastseen_date_time" = "last seen {date} at {time}";
"lng_status_online" = "online";
"lng_status_connecting" = "connecting..";

"lng_chat_status_unaccessible" = "group is unaccessible";
"lng_chat_status_members" = "{count:no members|# member|# members}";
"lng_chat_status_members_online" = "{count:_not_used_|# member|# members}, {count_online:_not_used_|# online|# online}";

"lng_channel_status" = "channel";

"lng_channel_members_link" = "{count:_not_used_|# member|# members} »";
"lng_channel_admins_link" = "{count:_not_used_|# administrator|# administrators} »";

"lng_server_error" = "Internal server error.";
"lng_flood_error" = "Too many tries. Please try again later.";
"lng_deleted" = "Unknown";
"lng_deleted_message" = "Deleted message";

"lng_intro" = "Welcome to the official [a href=\"https://telegram.org/\"]Telegram[/a] desktop app.\nIt's [b]fast[/b] and [b]secure[/b].";
"lng_start_msgs" = "START MESSAGING";

"lng_intro_next" = "NEXT";
"lng_intro_finish" = "SIGN UP";
"lng_intro_submit" = "SUBMIT";

"lng_phone_ph" = "Your phone number";
"lng_phone_title" = "Your Phone";
"lng_phone_desc" = "Please confirm your country code and\nenter your phone number.";
"lng_phone_notreg" = "Note: if you don't have a Telegram account yet,\nplease [b]sign up[/b] with your [a href=\"https://telegram.org/\"]iOS / Android[/a] or {signup_start}here »{signup_end}";
"lng_country_code" = "Country Code";
"lng_bad_country_code" = "Invalid Country Code";
"lng_country_ph" = "Search";
"lng_country_done" = "Done";
"lng_country_none" = "Country not found";
"lng_country_select" = "Select Country";

"lng_code_ph" = "Your code";
"lng_code_desc" = "We have sent you a message with activation\ncode to your phone. Please enter it below.";
"lng_code_telegram" = "Please enter the code you've just\nreceived in your previous [b]Telegram[/b] app.";
"lng_code_no_telegram" = "Send code via SMS";
"lng_code_call" = "Telegram will dial your number in {minutes}:{seconds}";
"lng_code_calling" = "Requesting a call from Telegram..";
"lng_code_called" = "Telegram dialed your number";

"lng_bad_phone" = "Invalid phone number. Please try again.";
"lng_bad_phone_noreg" = "Phone number not registered.";
"lng_bad_code" = "You have entered an invalid code. Please try again.";
"lng_bad_name" = "Please enter your first and last name.";
"lng_bad_photo" = "Bad image selected.";

"lng_bad_image_for_photo" = "This image can't be sent that way.\nWould you like to send it as a file?";

"lng_signin_title" = "Cloud password check";
"lng_signin_desc" = "Please enter your cloud password.";
"lng_signin_recover_desc" = "Please enter the code from the e-mail.";
"lng_signin_password" = "Your cloud password";
"lng_signin_code" = "Code from e-mail";
"lng_signin_recover" = "Forgot password?";
"lng_signin_hint" = "Hint: {password_hint}";
"lng_signin_recover_hint" = "Code was sent to {recover_email}";
"lng_signin_bad_password" = "You have entered a wrong password.";
"lng_signin_wrong_code" = "You have entered an invalid code. Please try again.";
"lng_signin_try_password" = "Having trouble accessing your e-mail?";
"lng_signin_password_removed" = "Your cloud password was disabled.\nYou can set a new one in Settings.";
"lng_signin_no_email_forgot" = "Since you haven't provided a recovery\ne-mail when setting up your password, your remaining options are either to remember your password or to reset your account.";
"lng_signin_cant_email_forgot" = "If you can't restore access to the e-mail, your remaining options are either to remember your password or to reset your account.";
"lng_signin_reset_account" = "Reset your account";
"lng_sigin_sure_reset" = "Warning!\n\nYou will lose all your chats and messages,\nalong with any media and files you shared!\n\nDo you want to reset your account?";
"lng_sigin_reset" = "Reset";

"lng_signup_title" = "Information and photo";
"lng_signup_desc" = "Please enter your name and\nupload a photo.";

"lng_signup_firstname" = "First Name";
"lng_signup_lastname" = "Last Name";

"lng_dlg_filter" = "Search";
"lng_dlg_new_group_name" = "Group name";
"lng_dlg_new_channel_name" = "Channel name";
"lng_no_contacts" = "You have no contacts";
"lng_no_chats" = "Your chats will be here";
"lng_contacts_loading" = "Loading..";
"lng_contacts_not_found" = "No contacts found";
"lng_dlg_search_chat" = "Search in this chat";
"lng_dlg_search_for_messages" = "Search for messages";

"lng_settings_save" = "Save";
"lng_settings_upload" = "Set Profile Photo";
"lng_settings_crop_profile" = "Select a square area for your profile photo";
"lng_settings_uploading_photo" = "Uploading photo..";

"lng_username_title" = "Change username";
"lng_username_about" = "You can choose a username on Telegram.\nIf you do, other people will be able to find\nyou by this username and contact you\nwithout knowing your phone number.\n\nYou can use a-z, 0-9 and underscores.\nMinimum length is 5 characters.";
"lng_username_invalid" = "This username is invalid.";
"lng_username_occupied" = "This username is already occupied.";
"lng_username_too_short" = "This username is too short.";
"lng_username_bad_symbols" = "This username has bad symbols.";
"lng_username_available" = "This username is available.";
"lng_username_not_found" = "User @{user} not found.";

"lng_settings_section_contact_info" = "Contact info";
"lng_settings_phone_number" = "Phone number:";
"lng_settings_username" = "Username:";
"lng_settings_choose_username" = "Choose username";

"lng_settings_section_notify" = "Notifications";
"lng_settings_desktop_notify" = "Desktop notifications";
"lng_settings_show_name" = "Show sender's name";
"lng_settings_show_preview" = "Show message preview";
"lng_settings_use_windows" = "Use Windows notifications";
"lng_settings_sound_notify" = "Play sound";
"lng_settings_include_muted" = "Include muted chats in unread count";

"lng_notification_preview" = "You have a new message";

"lng_settings_section_general" = "General";
"lng_settings_change_lang" = "Change language";
"lng_languages" = "Languages";
"lng_sure_save_language" = "Telegram will restart\nin order to change language";
"lng_settings_auto_update" = "Update automatically";
"lng_settings_current_version" = "Version {version}";
"lng_settings_check_now" = "Check for updates";
"lng_settings_update_checking" = "Checking for updates..";
"lng_settings_latest_installed" = "Latest version is installed";
"lng_settings_downloading" = "Downloading update {ready} / {total} MB..";
"lng_settings_update_ready" = "New version is ready";
"lng_settings_update_now" = "Restart Now";
"lng_settings_update_fail" = "Update check failed :(";
"lng_settings_workmode_tray" = "Show tray icon";
"lng_settings_workmode_window" = "Show taskbar icon";
"lng_settings_auto_start" = "Launch Telegram when system starts";
"lng_settings_start_min" = "Launch minimized";
"lng_settings_add_sendto" = "Place Telegram in «Send to» menu";
"lng_settings_scale_label" = "Interface scale";
"lng_settings_scale_auto" = "Auto ({cur})";

"lng_settings_section_chat" = "Chat options";
"lng_settings_replace_emojis" = "Replace emojis";
"lng_settings_view_emojis" = "View list";
"lng_settings_emoji_list" = "List of supported emojis";
"lng_settings_send_enter" = "Send by Enter";
"lng_settings_send_ctrlenter" = "Send by Ctrl+Enter";
"lng_settings_send_cmdenter" = "Send by Cmd+Enter";

"lng_settings_section_background" = "Chat background";
"lng_settings_bg_from_gallery" = "Choose from gallery";
"lng_settings_bg_from_file" = "Choose from file";
"lng_settings_bg_tile" = "Tile background";

"lng_backgrounds_header" = "Choose your new chat background";

"lng_download_path_dont_ask" = "Don't ask download path for each file";
"lng_download_path_label" = "Download path:";
"lng_download_path_temp" = "temp folder";
"lng_download_path_default" = "default folder";
"lng_download_path_clear" = "Clear all";
"lng_download_path_header" = "Choose download path";
"lng_download_path_default_radio" = "Telegram folder in system «Downloads»";
"lng_download_path_temp_radio" = "Temp folder, cleared on logout or uninstall";
"lng_download_path_dir_radio" = "Custom folder, cleared only manually";
"lng_download_path_choose" = "Choose download path";
"lng_sure_clear_downloads" = "Do you want to remove all downloaded files from temp folder? It is done automatically on logout or program uninstall.";
"lng_download_path_failed" = "File download could not be started. It could happen because of a bad download location.\n\nYou can change download path in Settings.";
"lng_download_path_settings" = "Go to Settings";
"lng_download_finish_failed" = "File download could not be finished.\n\nWould you like to try again?";
"lng_download_path_clearing" = "Clearing..";
"lng_download_path_cleared" = "Cleared!";
"lng_download_path_clear_failed" = "Clear failed :(";

"lng_settings_section_cache" = "Local storage";
"lng_settings_no_data_cached" = "No cached data found!";
"lng_settings_images_cached" = "{count:_not_used_|# image|# images}, {size}";
"lng_settings_audios_cached" = "{count:_not_used_|# voice message|# voice messages}, {size}";
"lng_local_storage_clear" = "Clear all";
"lng_local_storage_clearing" = "Clearing..";
"lng_local_storage_cleared" = "Cleared!";
"lng_local_storage_clear_failed" = "Clear failed :(";

"lng_settings_section_advanced" = "Advanced";

"lng_passcode_remove_button" = "Remove";

"lng_passcode_turn_on" = "Turn on local passcode";
"lng_passcode_change" = "Change local passcode";
"lng_passcode_create" = "Create local passcode";
"lng_passcode_remove" = "Remove local passcode";
"lng_passcode_turn_off" = "Turn off";
"lng_passcode_autolock" = "Auto-Lock";
"lng_passcode_autolock_away" = "Auto-Lock if away for:";
"lng_passcode_autolock_inactive" = "Auto-Lock if inactive for:";
"lng_passcode_autolock_minutes" = "{count:_not_used_|# minute|# minutes}";
"lng_passcode_autolock_hours" = "{count:_not_used_|# hour|# hours}";
"lng_passcode_enter_old" = "Enter old passcode";
"lng_passcode_enter_first" = "Enter a passcode";
"lng_passcode_enter_new" = "Enter new passcode";
"lng_passcode_confirm_new" = "Re-enter new passcode";
"lng_passcode_about" = "When a local passcode is set, a lock icon appears in the top menu. Click it to lock the app.\n\nNote: if you forget your local passcode, you'll need to relogin in Telegram Desktop.";
"lng_passcode_differ" = "Passcodes are different";
"lng_passcode_wrong" = "Wrong passcode";
"lng_passcode_is_same" = "Passcode was not changed";
"lng_passcode_enter" = "Enter your local passcode";
"lng_passcode_submit" = "Submit";
"lng_passcode_logout" = "Log out";

"lng_cloud_password_waiting" = "Confirmation link sent to {email}..";
"lng_cloud_password_change" = "Change cloud password";
"lng_cloud_password_create" = "Create cloud password";
"lng_cloud_password_remove" = "Remove cloud password";
"lng_cloud_password_set" = "Enable two-step verification";
"lng_cloud_password_edit" = "Change cloud password";
"lng_cloud_password_enter_old" = "Enter old password";
"lng_cloud_password_enter_first" = "Enter a password";
"lng_cloud_password_enter_new" = "Enter new password";
"lng_cloud_password_confirm_new" = "Re-enter new password";
"lng_cloud_password_hint" = "Enter password hint";
"lng_cloud_password_bad" = "Password and hint cannot be the same.";
"lng_cloud_password_email" = "Enter recovery e-mail";
"lng_cloud_password_bad_email" = "Incorrect e-mail, please try other.";
"lng_cloud_password_about" = "This password will be required when you log in on a new device in addition to the pin code.";
"lng_cloud_password_about_recover" = "Warning! Are you sure you don't want to\nadd a password recovery e-mail?\n\nIf you forget your password, you will\nlose access to your Telegram account.";
"lng_cloud_password_almost" = "A confirmation link was sent\nto the e-mail you provided.\n\nTwo-step verification will be enabled\nas soon as you follow that link.";
"lng_cloud_password_was_set" = "Two-step verification enabled.";
"lng_cloud_password_updated" = "Your cloud password was updated.";
"lng_cloud_password_removed" = "Two-step verification was disabled.";
"lng_cloud_password_differ" = "Passwords do not match";
"lng_cloud_password_wrong" = "Wrong cloud password";
"lng_cloud_password_is_same" = "Password was not changed";

"lng_connection_type" = "Connection type:";
"lng_connection_auto_connecting" = "Default (connecting..)";
"lng_connection_auto" = "Default ({transport} used)";
"lng_connection_proxy_connecting" = "Connecting through proxy..";
"lng_connection_proxy" = "{transport} with proxy";
"lng_connection_header" = "Connection type";
"lng_connection_auto_rb" = "Auto (TCP if available or HTTP)";
"lng_connection_http_proxy_rb" = "HTTP with custom http-proxy";
"lng_connection_tcp_proxy_rb" = "TCP with custom socks5-proxy";
"lng_connection_try_ipv6" = "Try connecting through IPv6";
"lng_connection_host_ph" = "Hostname";
"lng_connection_port_ph" = "Port";
"lng_connection_user_ph" = "Username";
"lng_connection_password_ph" = "Password";
"lng_connection_save" = "Save";
"lng_settings_show_sessions" = "Show all sessions";
"lng_settings_reset" = "Terminate all other sessions";
"lng_settings_reset_sure" = "Are you sure you want to terminate\nall other sessions?";
"lng_settings_reset_one_sure" = "Do you want to terminate this session?";
"lng_settings_reset_button" = "Terminate";
"lng_settings_reset_done" = "Other sessions terminated";
"lng_settings_ask_question" = "Ask a Question";
"lng_settings_ask_sure" = "Please note that Telegram Support is done by volunteers. We try to respond as quickly as possible, but it may take a while.\n\nPlease take a look at the Telegram FAQ: it has important troubleshooting tips and answers to most questions.";
"lng_settings_faq_button" = "Go to FAQ";
"lng_settings_ask_ok" = "Ask";
"lng_settings_faq" = "Telegram FAQ";
"lng_settings_logout" = "Log Out";
"lng_sure_logout" = "Are you sure you want to log out?";

"lng_settings_need_restart" = "You need to restart for applying\nsome of the new settings. Restart now?";
"lng_settings_restart_now" = "Restart";
"lng_settings_restart_later" = "Later";

"lng_sessions_header" = "Current session";
"lng_sessions_other_header" = "Active sessions";
"lng_sessions_no_other" = "No other sessions";
"lng_sessions_other_desc" = "You can log in to Telegram from other\nmobile, tablet and desktop devices, using\nthe same phone number. All your data\nwill be instantly synchronized.";
"lng_sessions_terminate_all" = "Terminate all";

"lng_preview_loading" = "Getting Link Info..";

"lng_profile_chat_unaccessible" = "Group is unaccessible";
"lng_topbar_info" = "Info";
"lng_profile_about_section" = "About";
"lng_profile_description_section" = "Description";
"lng_profile_settings_section" = "Settings";
"lng_profile_actions_section" = "Actions";
"lng_profile_bot_settings" = "Settings";
"lng_profile_bot_help" = "Help";
"lng_profile_create_public_link" = "Create public link";
"lng_profile_edit_public_link" = "Edit public link";
"lng_profile_participants_section" = "Members";
"lng_profile_info" = "Contact info";
"lng_profile_group_info" = "Group info";
"lng_profile_channel_info" = "Channel info";
"lng_profile_add_contact" = "Add Contact";
"lng_profile_edit_contact" = "Edit";
"lng_profile_enable_notifications" = "Notifications";
"lng_profile_clear_history" = "Clear history";
"lng_profile_delete_conversation" = "Delete conversation";
"lng_profile_clear_and_exit" = "Delete and exit";
"lng_profile_leave_channel" = "Leave channel";
"lng_profile_delete_channel" = "Delete channel";
"lng_profile_search_messages" = "Search for messages";
"lng_profile_block_user" = "Block user";
"lng_profile_unblock_user" = "Unblock user";
"lng_profile_block_bot" = "Stop and block bot";
"lng_profile_unblock_bot" = "Unblock bot";
"lng_profile_send_message" = "Send Message";
"lng_profile_share_contact" = "Share Contact";
"lng_profile_invite_to_group" = "Add to Group";
"lng_profile_delete_contact" = "Delete";
"lng_profile_set_group_photo" = "Set Photo";
"lng_profile_add_participant" = "Add Members";
"lng_profile_delete_and_exit" = "Leave";
"lng_profile_kick" = "Remove";
"lng_profile_sure_kick" = "Remove {user} from the group?";
"lng_profile_sure_kick_channel" = "Remove {user} from the channel?";
"lng_profile_sure_kick_admin" = "Remove {user} from administrators?";
"lng_profile_loading" = "Loading..";
"lng_profile_shared_media" = "Shared media";
"lng_profile_no_media" = "No media in this conversation.";
"lng_profile_photos" = "{count:_not_used_|# photo|# photos} »";
"lng_profile_photos_header" = "Photos overview";
"lng_profile_videos" = "{count:_not_used_|# video file|# video files} »";
"lng_profile_videos_header" = "Video files overview";
"lng_profile_files" = "{count:_not_used_|# file|# files} »";
"lng_profile_files_header" = "Files overview";
"lng_profile_audios" = "{count:_not_used_|# voice message|# voice messages} »";
"lng_profile_audios_header" = "Voice messages overview";
"lng_profile_shared_links" = "{count:_not_used_|# shared link|# shared links} »";
"lng_profile_shared_links_header" = "Shared links overview";
"lng_profile_audio_files_header" = "Playlist";
"lng_profile_copy_phone" = "Copy phone number";

"lng_channel_add_admins" = "Add";
"lng_channel_members" = "Members";
"lng_channel_admins" = "Administrators";
"lng_channel_add_admin" = "Add Administrator";
"lng_channel_admin_sure" = "Add {user} to administrators?";

"lng_participant_filter" = "Search";
"lng_participant_invite" = "Invite";
"lng_participant_invite_sorry" = "Sorry, you can only add the first\n{count} members to a channel personally.\n\nFrom now on, people will need\nto join via your invite link.";
"lng_create_group_back" = "Back";
"lng_create_group_next" = "Next";
"lng_create_group_create" = "Create";
"lng_create_group_title" = "New Group";
<<<<<<< HEAD
"lng_create_group_about" = "Groups have up to {count} members and are good for smaller communities";
=======
"lng_create_group_about" = "Groups are ideal for smaller communities, they can have up to 200 members";
>>>>>>> 4d3851ab
"lng_create_channel_title" = "New Channel";
"lng_create_channel_about" = "Channels are a tool for broadcasting your messages to unlimited audiences";
"lng_create_public_channel_title" = "Public Channel";
"lng_create_public_channel_about" = "Anyone can find the channel in search and join";
"lng_create_private_channel_title" = "Private Channel";
"lng_create_private_channel_about" = "Only people with a special invite link may join";
"lng_create_channel_comments" = "Enable Comments";
"lng_create_channel_comments_about" = "If you enable comments, members will be able to discuss your posts in the channel";
"lng_create_group_save" = "Save";
"lng_create_group_skip" = "Skip";

"lng_create_channel_link_invalid" = "This link is invalid";
"lng_create_channel_link_occupied" = "Sorry, this link is already occupied";
"lng_create_channel_link_too_short" = "Sorry, this link is too short";
"lng_create_channel_link_bad_symbols" = "Sorry, this link has bad symbols";
"lng_create_channel_link_available" = "This link is available";
"lng_create_channel_link_copied" = "Link copied to clipboard";

"lng_create_group_crop" = "Select a square area for group photo";
"lng_create_channel_crop" = "Select a square area for channel photo";

"lng_failed_add_participant" = "Could not add user. Please try again later.";
"lng_failed_add_not_mutual" = "Sorry, if a person leaves a group, only a\nmutual contact can bring them back\n(they need to have your phone\nnumber, and you need theirs).";
"lng_failed_add_not_mutual_channel" = "Sorry, if a person leaves a channel, only a\nmutual contact can bring them back\n(they need to have your phone\nnumber, and you need theirs).";

"lng_sure_delete_contact" = "Are you sure, you want to delete {contact} from your contact list?";
"lng_sure_delete_history" = "Are you sure, you want to delete all message history with {contact}?\n\nThis action cannot be undone.";
"lng_sure_delete_group_history" = "Are you sure, you want to delete all message history in «{group}»?\n\nThis action cannot be undone.";
"lng_sure_delete_and_exit" = "Are you sure, you want to delete all message history and leave «{group}»?\n\nThis action cannot be undone.";
"lng_sure_leave_channel" = "Are you sure, you want\nto leave this channel?";
"lng_sure_delete_channel" = "Are you sure, you want\nto delete this channel?\n\nAll members will be removed\nand all messages will be lost.";

"lng_message_empty" = "Empty Message";
"lng_media_unsupported" = "Media Unsupported";

"lng_action_add_user" = "{from} added {user}";
"lng_action_add_you" = "{from} added you to this channel";
"lng_action_you_joined" = "You joined this channel";
"lng_action_kick_user" = "{from} removed {user}";
"lng_action_user_left" = "{from} left the group";
"lng_action_user_joined" = "{from} joined the group";
"lng_action_user_joined_by_link" = "{from} joined the group via invite link";
"lng_action_user_registered" = "{from} just joined Telegram";
"lng_action_removed_photo" = "{from} removed group photo";
"lng_action_removed_photo_channel" = "Channel photo removed";
"lng_action_changed_photo" = "{from} updated group photo";
"lng_action_changed_photo_channel" = "Channel photo updated";
"lng_action_changed_title" = "{from} changed group name to «{title}»";
"lng_action_changed_title_channel" = "Channel name was changed to «{title}»";
"lng_action_created_chat" = "{from} created group «{title}»";
"lng_action_created_channel" = "Channel «{title}» created";

"lng_channel_comments_count" = "{count:_not_used_|# comment|# comments}";
"lng_channel_hide_comments" = "Hide comments";
"lng_channel_not_accessible" = "Sorry, this channel is not accessible.";

"lng_channels_too_much_public_existing" = "Sorry, you have created\ntoo many public channels already.\n\nPlease delete one first.";
"lng_channels_too_much_public" = "Sorry, you have created\ntoo many public channels.\n\nYou can either create a private channel\nor delete one of your public channels first.";

"lng_group_invite_bad_link" = "This invite link is broken\nor has expired.";
"lng_group_invite_want_join" = "Do you want to join the group «{title}»?";
"lng_group_invite_want_join_channel" = "Do you want to join the channel «{title}»?";
"lng_group_invite_join" = "Join";

"lng_group_invite_link" = "Invite link:";
"lng_group_invite_create" = "Create an invite link";
"lng_group_invite_about" = "Telegram users will be able to join\nyour group by following this link.";
"lng_group_invite_create_new" = "Revoke invite link";
"lng_group_invite_about_new" = "Your previous link will be deactivated\nand we'll generate a new invite link for you.";
"lng_group_invite_copied" = "Invite link copied to clipboard.";
"lng_group_invite_no_room" = "Unable to join this group because there are\ntoo many members in it already.";

"lng_channel_public_link_copied" = "Link copied to clipboard.";

"lng_forwarded_from" = "Forwarded from";
"lng_in_reply_to" = "In reply to";

"lng_attach_failed" = "Failed";
"lng_attach_file" = "File";
"lng_attach_photo" = "Photo";

"lng_media_type" = "Media type";
"lng_media_type_photos" = "Photos";
"lng_media_type_videos" = "Video files";
"lng_media_type_files" = "Files";
"lng_media_type_audios" = "Voice messages";
"lng_media_type_links" = "Shared links";

"lng_media_open_with" = "Open With";
"lng_media_download" = "Download";
"lng_media_cancel" = "Cancel";
"lng_media_video" = "Video file";
"lng_media_audio" = "Voice message";

"lng_emoji_category0" = "Frequently used";
"lng_emoji_category1" = "People";
"lng_emoji_category2" = "Nature";
"lng_emoji_category3" = "Food & Drink";
"lng_emoji_category4" = "Celebration";
"lng_emoji_category5" = "Activity";
"lng_emoji_category6" = "Travel & Places";
"lng_emoji_category7" = "Objects & Symbols";

"lng_switch_stickers" = "Stickers";
"lng_switch_emoji" = "Emoji";

"lng_custom_stickers" = "Custom stickers";
"lng_stickers_remove_pack" = "Remove «{sticker_pack}»?";
"lng_stickers_add_pack" = "Add {count:_not_used_|# Sticker|# Stickers}";
"lng_stickers_share_pack" = "Share Stickers";
"lng_stickers_not_found" = "Sticker pack not found.";
"lng_stickers_copied" = "Sticker pack link copied to clipboard.";
"lng_stickers_default_set" = "Great Minds";

"lng_in_dlg_photo" = "Photo";
"lng_in_dlg_video" = "Video";
"lng_in_dlg_contact" = "Contact";
"lng_in_dlg_audio" = "Audio";
"lng_in_dlg_file" = "File";
"lng_in_dlg_sticker" = "Sticker";
"lng_in_dlg_sticker_emoji" = "{emoji} (sticker)";

"lng_report_spam" = "Report Spam";
"lng_report_spam_hide" = "Hide";
"lng_report_spam_thanks" = "Thank you for your report!";
"lng_report_spam_sure" = "Are you sure you want\nto report spam from this user?";
"lng_report_spam_sure_group" = "Are you sure you want\nto report spam in this group?";
"lng_report_spam_sure_channel" = "Are you sure you want\nto report spam in this channel?";
"lng_report_spam_ok" = "Report";
"lng_cant_send_to_not_contact" = "Sorry, you can only send messages to\nmutual contacts at the moment. {more_info}";
"lng_cant_invite_not_contact" = "Sorry, you can only add mutual contacts\nto groups at the moment. {more_info}";
"lng_cant_invite_not_contact_channel" = "Sorry, you can only add mutual contacts\nto channels at the moment. {more_info}";
"lng_cant_more_info" = "More info »";

"lng_send_button" = "Send";
"lng_message_ph" = "Write a message..";
"lng_comment_ph" = "Write a comment..";
"lng_broadcast_ph" = "Broadcast a message..";
"lng_record_cancel" = "Release outside this field to cancel";
"lng_empty_history" = "";
"lng_willbe_history" = "Please select a chat to start messaging";
"lng_message_with_from" = "[c]{from}:[/c] {message}";
"lng_from_you" = "You";
"lng_bot_description" = "What can this bot do?";
"lng_unblock_button" = "Unblock";
"lng_channel_join" = "Join Channel";
"lng_channel_mute" = "Mute";
"lng_channel_unmute" = "Unmute";

"lng_open_this_link" = "Open this link?";
"lng_open_link" = "Open";

"lng_bot_start" = "Start";
"lng_bot_choose_group" = "Choose Group";
"lng_bot_no_groups" = "You have no groups";
"lng_bot_groups_not_found" = "No groups found";
"lng_bot_sure_invite" = "Add the bot to «{group}»?";
"lng_bot_already_in_group" = "The bot is already a member of the group.";

"lng_typing" = "typing";
"lng_user_typing" = "{user} is typing";
"lng_users_typing" = "{user} and {second_user} are typing";
"lng_many_typing" = "{count:_not_used_|# is|# are} typing";
"lng_send_action_record_video" = "recording video";
"lng_user_action_record_video" = "{user} is recording video";
"lng_send_action_upload_video" = "sending video";
"lng_user_action_upload_video" = "{user} is sending video";
"lng_send_action_record_audio" = "recording audio";
"lng_user_action_record_audio" = "{user} is recording audio";
"lng_send_action_upload_audio" = "sending audio";
"lng_user_action_upload_audio" = "{user} is sending audio";
"lng_send_action_upload_photo" = "sending photo";
"lng_user_action_upload_photo" = "{user} is sending photo";
"lng_send_action_upload_file" = "sending file";
"lng_user_action_upload_file" = "{user} is sending file";
"lng_send_action_geo_location" = "picking location";
"lng_user_action_geo_location" = "{user} is picking location";
"lng_send_action_choose_contact" = "choosing contact";
"lng_user_action_choose_contact" = "{user} is choosing contact";
"lng_unread_bar" = "{count:_not_used_|# unread message|# unread messages}";

"lng_maps_point" = "Location";
"lng_save_photo" = "Save image";
"lng_save_video" = "Save video";
"lng_save_audio" = "Save audio";
"lng_save_file" = "Save file";
"lng_save_downloaded" = "{ready} / {total} {mb}";
"lng_duration_and_size" = "{duration}, {size}";
"lng_choose_images" = "Choose images";

"lng_context_open_link" = "Open Link";
"lng_context_copy_link" = "Copy Link";
"lng_context_open_email" = "Write to this address";
"lng_context_copy_email" = "Copy email address";
"lng_context_open_hashtag" = "Search by hashtag";
"lng_context_copy_hashtag" = "Copy hashtag";
"lng_context_open_mention" = "Open profile";
"lng_context_copy_mention" = "Copy username";
"lng_context_open_image" = "Open Image";
"lng_context_save_image" = "Save Image As..";
"lng_context_forward_image" = "Forward Image";
"lng_context_delete_image" = "Delete Image";
"lng_context_copy_image" = "Copy Image";
"lng_context_close_image" = "Close Image";
"lng_context_cancel_download" = "Cancel Download";
"lng_context_show_in_folder" = "Show in Folder";
"lng_context_show_in_finder" = "Show in Finder";
"lng_context_open_video" = "Open Video";
"lng_context_save_video" = "Save Video As..";
"lng_context_open_audio" = "Open Audio";
"lng_context_save_audio" = "Save Audio As..";
"lng_context_pack_info" = "Pack Info";
"lng_context_pack_add" = "Add Stickers";
"lng_context_open_file" = "Open File";
"lng_context_save_file" = "Save File As..";
"lng_context_forward_file" = "Forward File";
"lng_context_delete_file" = "Delete File";
"lng_context_close_file" = "Close File";
"lng_context_copy_text" = "Copy Text";
"lng_context_to_msg" = "Go To Message";
"lng_context_reply_msg" = "Reply";
"lng_context_forward_msg" = "Forward Message";
"lng_context_delete_msg" = "Delete Message";
"lng_context_select_msg" = "Select Message";
"lng_context_cancel_upload" = "Cancel Upload";
"lng_context_copy_selected" = "Copy Selected Text";
"lng_context_forward_selected" = "Forward Selected";
"lng_context_delete_selected" = "Delete Selected";
"lng_context_clear_selection" = "Clear Selection";
"lng_really_send_image" = "Do you want to send this image?";
"lng_really_send_file" = "Do you want to send this file?";
"lng_really_share_contact" = "Do you want to share this contact?";
"lng_send_image_compressed" = "Send compressed image";

"lng_forward_choose" = "Choose recipient..";
"lng_forward_cant" = "Sorry, no way to forward here :(";
"lng_forward_confirm" = "Forward to {recipient}?";
"lng_forward_share_contact" = "Share contact to {recipient}?";
"lng_forward_send_file_confirm" = "Send «{name}» to {recipient}?";
"lng_forward_send_files_confirm" = "Send selected files to {recipient}?";
"lng_forward" = "Forward";
"lng_forward_send" = "Send";
"lng_forward_messages" = "{count:_not_used_|Forwarded message|# forwarded messages}";
"lng_forwarding_from" = "{user} and {count:_not_used_|# other|# others}";
"lng_forwarding_from_two" = "{user} and {second_user}";

"lng_contact_phone" = "Phone number";
"lng_enter_contact_data" = "New Contact";
"lng_edit_group_title" = "Edit group name";
"lng_edit_contact_title" = "Edit contact name";
"lng_edit_channel_title" = "Edit channel";
"lng_edit_self_title" = "Edit your name";
"lng_confirm_contact_data" = "New Contact";
"lng_add_contact" = "Create";
"lng_add_contact_button" = "Add Contact";
"lng_contacts_header" = "Contacts";
"lng_contact_not_joined" = "Unfortunately {name} did not join Telegram yet, but you can send your friend an invitation.\n\nWe will notify you about any of your contacts who is joining Telegram.";
"lng_try_other_contact" = "Try other";
"lng_contacts_done" = "Close";
"lng_create_group_link" = "Link";
"lng_create_group_invite_link" = "Invite link";
"lng_create_group_photo" = "Set Photo";
"lng_create_group_description" = "Description (optional)";

"lng_drag_images_here" = "Drop images here";
"lng_drag_photos_here" = "Drop photos here";
"lng_drag_files_here" = "Drop files here";

"lng_drag_to_send_quick" = "to send them in a quick way";
"lng_drag_to_send_no_compression" = "to send them without compression";
"lng_drag_to_send_files" = "to send them as files";

"lng_selected_clear" = "Cancel";
"lng_selected_delete" = "Delete";
"lng_selected_forward" = "Forward";
"lng_selected_count" = "{count:_not_used_|# message|# messages}";
"lng_selected_cancel_sure_this" = "Do you want to cancel this upload?";
"lng_selected_delete_sure_this" = "Do you want to delete this message?";
"lng_selected_delete_sure" = "Do you want to delete {count:_not_used_|# message|# messages}?";
"lng_selected_delete_confirm" = "Delete";

"lng_about_version" = "Version {version}";
"lng_about_text" = "Official free messaging app based on [a href=\"https://core.telegram.org/mtproto\"]MTProto[/a] and\n[a href=\"https://core.telegram.org/api\"]Telegram API[/a] for speed and security\n\nThis software is licensed under [a href=\"https://github.com/telegramdesktop/tdesktop/blob/master/LICENSE\"]GNU GPL[/a] version 3,\nsource code is available on [a href=\"https://github.com/telegramdesktop/tdesktop\"]GitHub[/a].";
"lng_about_done" = "Done";

"lng_search_found_results" = "{count:No messages found|Found # message|Found # messages}";
"lng_search_global_results" = "Global search results";

"lng_media_save_progress" = "{ready} of {total} {mb}";
"lng_mediaview_save_as" = "Save As..";
"lng_mediaview_copy" = "Copy";
"lng_mediaview_forward" = "Forward";
"lng_mediaview_delete" = "Delete";
"lng_mediaview_photos_all" = "View all photos";
"lng_mediaview_files_all" = "View all files";
"lng_mediaview_single_photo" = "Single Photo";
"lng_mediaview_group_photo" = "Group Photo";
"lng_mediaview_channel_photo" = "Channel Photo";
"lng_mediaview_profile_photo" = "Profile Photo";
"lng_mediaview_file_n_of_count" = "{file} {n} of {count}";
"lng_mediaview_n_of_count" = "Photo {n} of {count}";
"lng_mediaview_doc_image" = "File";
"lng_mediaview_today" = "today at {time}";
"lng_mediaview_yesterday" = "yesterday at {time}";
"lng_mediaview_date_time" = "{date} at {time}";

"lng_mediaview_saved" = "Image was saved to your [c]Downloads[/c] folder";

"lng_new_authorization" = "{name},\nWe detected a login into your account from a new device on {day}, {date} at {time}\n\nDevice: {device}\nLocation: {location}\n\nIf this wasn't you, you can go to Settings — Show all sessions and terminate that session.\n\nIf you think that somebody logged in to your account against your will, you can enable two-step verification in Settings.\n\nSincerely,\nThe Telegram Team";

"lng_new_version_wrap" = "Telegram Desktop was updated to version {version}\n\n{changes}\n\nFull version history is available here:\n{link}";
"lng_new_version_minor" = "— Bug fixes and other minor improvements";
"lng_new_version_text" = "— Spam report buttons in new chats\n— Other fixes and improvements\n— OS X 10.8 notifications fixed";

"lng_menu_insert_unicode" = "Insert Unicode control character";

"lng_full_name" = "{first_name} {last_name}";

// Wnd specific

"lng_wnd_choose_program_menu" = "Choose Default Program...";

"lng_wnd_menu_undo" = "Undo";
"lng_wnd_menu_redo" = "Redo";

// Linux specific

"lng_linux_menu_undo" = "Undo";
"lng_linux_menu_redo" = "Redo";

// Mac specific

"lng_mac_choose_program_menu" = "Other...";

"lng_mac_choose_app" = "Choose Application";
"lng_mac_choose_text" = "Choose an application to open the document \"{file}\".";
"lng_mac_enable_filter" = "Enable:";
"lng_mac_recommended_apps" = "Recommended Applications";
"lng_mac_all_apps" = "All Applications";
"lng_mac_always_open_with" = "Always Open With";
"lng_mac_this_app_can_open" = "This application can open \"{file}\".";
"lng_mac_not_known_app" = "It's not known if this application can open \"{file}\".";

"lng_mac_menu_services" = "Services";
"lng_mac_menu_hide_telegram" = "Hide {telegram}";
"lng_mac_menu_hide_others" = "Hide Others";
"lng_mac_menu_show_all" = "Show All";
"lng_mac_menu_preferences" = "Preferences...";
"lng_mac_menu_quit_telegram" = "Quit {telegram}";
"lng_mac_menu_about_telegram" = "About {telegram}";
"lng_mac_menu_file" = "File";
"lng_mac_menu_logout" = "Log Out";
"lng_mac_menu_edit" = "Edit";
"lng_mac_menu_undo" = "Undo";
"lng_mac_menu_redo" = "Redo";
"lng_mac_menu_cut" = "Cut";
"lng_mac_menu_copy" = "Copy";
"lng_mac_menu_paste" = "Paste";
"lng_mac_menu_delete" = "Delete";
"lng_mac_menu_select_all" = "Select All";
"lng_mac_menu_window" = "Window";
"lng_mac_menu_contacts" = "Contacts";
"lng_mac_menu_add_contact" = "Add Contact";
"lng_mac_menu_new_group" = "New Group";
"lng_mac_menu_new_channel" = "New Channel";
"lng_mac_menu_show" = "Show Telegram";

// Keys finished<|MERGE_RESOLUTION|>--- conflicted
+++ resolved
@@ -421,11 +421,7 @@
 "lng_create_group_next" = "Next";
 "lng_create_group_create" = "Create";
 "lng_create_group_title" = "New Group";
-<<<<<<< HEAD
-"lng_create_group_about" = "Groups have up to {count} members and are good for smaller communities";
-=======
-"lng_create_group_about" = "Groups are ideal for smaller communities, they can have up to 200 members";
->>>>>>> 4d3851ab
+"lng_create_group_about" = "Groups are ideal for smaller communities, they can have up to {count} members";
 "lng_create_channel_title" = "New Channel";
 "lng_create_channel_about" = "Channels are a tool for broadcasting your messages to unlimited audiences";
 "lng_create_public_channel_title" = "Public Channel";
